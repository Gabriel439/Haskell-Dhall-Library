version: 1.0.{build}

branches:
  only:
  - master
  - /.*appveyor.*/
  - /\d*\.\d*\.\d*/

environment:
  STACK_ROOT: C:\sr
  STACK_VERSION: 1.9.3
  # Override the temp directory to avoid sed escaping issues
  # See https://github.com/haskell/cabal/issues/5386
  TMP: c:\tmp

  matrix:
    # Commenting out for now default stack (lts-13) cause
    # compilations times are reaching appveyor default build timeout
    # - STACK_YAML: stack.yaml
    - STACK_YAML: stack-lts-12.yaml
    - STACK_YAML: stack-lts-6.yaml

install:
  - choco install -y haskell-stack --version %STACK_VERSION%
  - stack setup > nul
  - cd %APPVEYOR_BUILD_FOLDER%
  - git submodule update --init --recursive

cache:
  - C:\sr -> '%STACK_YAML%'
  - .stack-work -> '%STACK_YAML%'
  - dhall\.stack-work -> '%STACK_YAML%'
  - dhall-json\.stack-work -> '%STACK_YAML%'
  - dhall-text\.stack-work -> '%STACK_YAML%'
  - dhall-bash\.stack-work -> '%STACK_YAML%'
  - dhall-lsp-server\.stack-work -> '%STACK_YAML%'

for:
-
  matrix:
    except:
      - STACK_YAML: stack-lts-6.yaml

  build_script:
    - stack build
    - stack install --local-bin-path bin
    - if /I "%APPVEYOR_REPO_TAG%" EQU "true" (set DEPLOY_TAG=%APPVEYOR_REPO_TAG_NAME%) else (set DEPLOY_TAG=%APPVEYOR_REPO_COMMIT:~0,5%)
    - set DEPLOY_SUFFIX=%DEPLOY_TAG%-x86_64-windows.zip
    - 7z a "bin\dhall-%DEPLOY_SUFFIX%" "%APPVEYOR_BUILD_FOLDER%\bin\dhall.exe"
    - 7z a "bin\dhall-json-%DEPLOY_SUFFIX%" "%APPVEYOR_BUILD_FOLDER%\bin\dhall-to-json.exe"
    - 7z a "bin\dhall-json-%DEPLOY_SUFFIX%" "%APPVEYOR_BUILD_FOLDER%\bin\dhall-to-yaml.exe"
    - 7z a "bin\dhall-json-%DEPLOY_SUFFIX%" "%APPVEYOR_BUILD_FOLDER%\bin\json-to-dhall.exe"
    - 7z a "bin\dhall-json-%DEPLOY_SUFFIX%" "%APPVEYOR_BUILD_FOLDER%\bin\yaml-to-dhall.exe"
    - 7z a "bin\dhall-text-%DEPLOY_SUFFIX%" "%APPVEYOR_BUILD_FOLDER%\bin\dhall-to-text.exe"
    - 7z a "bin\dhall-bash-%DEPLOY_SUFFIX%" "%APPVEYOR_BUILD_FOLDER%\bin\dhall-to-bash.exe"
    - 7z a "bin\dhall-lsp-server-%DEPLOY_SUFFIX%" "%APPVEYOR_BUILD_FOLDER%\bin\dhall-lsp-server.exe"

  # stack is not able to build test dependencies with lts-6
  test_script:
    - stack test dhall:tasty
    - stack test dhall-json
    - stack test dhall-text
    - stack test dhall-bash
    # - stack test dhall-lsp-server # Disabled while the tests are broken.
-
  matrix:
    only:
      - STACK_YAML: stack-lts-6.yaml

  build_script:
    - stack build
    - stack install --local-bin-path bin
    - if /I "%APPVEYOR_REPO_TAG%" EQU "true" (set DEPLOY_TAG=%APPVEYOR_REPO_TAG_NAME%) else (set DEPLOY_TAG=%APPVEYOR_REPO_COMMIT:~0,5%)
    - set DEPLOY_SUFFIX=%DEPLOY_TAG%-x86_64-windows.zip
    # dhall-json and dhall-lsp-server is not supported for LTS 6, so do not try to copy the
    # corresponding binaries
    - 7z a "bin\dhall-%DEPLOY_SUFFIX%" "%APPVEYOR_BUILD_FOLDER%\bin\dhall.exe"
    - 7z a "bin\dhall-text-%DEPLOY_SUFFIX%" "%APPVEYOR_BUILD_FOLDER%\bin\dhall-to-text.exe"
    - 7z a "bin\dhall-bash-%DEPLOY_SUFFIX%" "%APPVEYOR_BUILD_FOLDER%\bin\dhall-to-bash.exe"

<<<<<<< HEAD
-
  matrix:
    except:
      # stack is not able to build test or benchmark dependencies with lts-6
      - STACK_YAML: stack-lts-6.yaml

  test_script:
    - stack test dhall:tasty
    - stack test dhall-json
    - stack test dhall-text
    - stack test dhall-bash
    - stack test dhall-lsp-server
    - stack bench --benchmark-arguments "--time-limit=0 --min-duration=0"

=======
>>>>>>> 0bf4e410
artifacts:
  - path: bin\dhall-%DEPLOY_SUFFIX%
    name: dhall
  - path: bin\dhall-json-%DEPLOY_SUFFIX%
    name: dhall-json
  - path: bin\dhall-text-%DEPLOY_SUFFIX%
    name: dhall-text
  - path: bin\dhall-bash-%DEPLOY_SUFFIX%
    name: dhall-bash
  - path: bin\dhall-lsp-server-%DEPLOY_SUFFIX%
    name: dhall-lsp-server

deploy:
  - provider: GitHub
    auth_token:
      secure: Gs/tiz6Jtg/Zjd4zGHDhuSv4Y9a+zJ574LWwzOe2bvZNGX/M8XupkxdGmBpDlnOf
    artifact: dhall, dhall-json, dhall-text, dhall-bash, dhall-lsp-server
    on:
      APPVEYOR_REPO_TAG: true
      STACK_YAML: stack.yaml<|MERGE_RESOLUTION|>--- conflicted
+++ resolved
@@ -62,6 +62,8 @@
     - stack test dhall-text
     - stack test dhall-bash
     # - stack test dhall-lsp-server # Disabled while the tests are broken.
+    - stack bench --benchmark-arguments "--time-limit=0 --min-duration=0"
+    
 -
   matrix:
     only:
@@ -78,23 +80,6 @@
     - 7z a "bin\dhall-text-%DEPLOY_SUFFIX%" "%APPVEYOR_BUILD_FOLDER%\bin\dhall-to-text.exe"
     - 7z a "bin\dhall-bash-%DEPLOY_SUFFIX%" "%APPVEYOR_BUILD_FOLDER%\bin\dhall-to-bash.exe"
 
-<<<<<<< HEAD
--
-  matrix:
-    except:
-      # stack is not able to build test or benchmark dependencies with lts-6
-      - STACK_YAML: stack-lts-6.yaml
-
-  test_script:
-    - stack test dhall:tasty
-    - stack test dhall-json
-    - stack test dhall-text
-    - stack test dhall-bash
-    - stack test dhall-lsp-server
-    - stack bench --benchmark-arguments "--time-limit=0 --min-duration=0"
-
-=======
->>>>>>> 0bf4e410
 artifacts:
   - path: bin\dhall-%DEPLOY_SUFFIX%
     name: dhall
