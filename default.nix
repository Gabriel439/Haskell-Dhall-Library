<<<<<<< HEAD
{ mkDerivation, ansi-terminal, base, base16-bytestring, bytestring
, case-insensitive, charset, containers, contravariant, cryptohash
, deepseq, directory, exceptions, filepath, haskeline, http-client
, http-client-tls, insert-ordered-containers, lens-family-core
, megaparsec, mtl, optparse-generic, parsers, prettyprinter
, prettyprinter-ansi-terminal, repline, scientific, stdenv, tasty
, tasty-hunit, text, text-format, transformers
, unordered-containers, vector
=======
{ mkDerivation, ansi-terminal, ansi-wl-pprint, base
, base16-bytestring, bytestring, case-insensitive, containers
, contravariant, cryptonite, deepseq, directory, exceptions
, filepath, formatting, haskeline, http-client, http-client-tls
, insert-ordered-containers, lens-family-core, memory, mtl
, optparse-generic, parsers, prettyprinter
, prettyprinter-ansi-terminal, repline, scientific, stdenv, tasty
, tasty-hunit, text, transformers, trifecta, unordered-containers
, vector
>>>>>>> 0ffe854d
}:
mkDerivation {
  pname = "dhall";
  version = "1.12.0";
  src = ./.;
  isLibrary = true;
  isExecutable = true;
  libraryHaskellDepends = [
<<<<<<< HEAD
    ansi-terminal base base16-bytestring bytestring case-insensitive
    charset containers contravariant cryptohash directory exceptions
    filepath http-client http-client-tls insert-ordered-containers
    lens-family-core megaparsec parsers prettyprinter
    prettyprinter-ansi-terminal scientific text text-format
    transformers unordered-containers vector
  ];
  executableHaskellDepends = [
    ansi-terminal base containers haskeline megaparsec mtl
    optparse-generic prettyprinter prettyprinter-ansi-terminal repline
    text
=======
    ansi-wl-pprint base base16-bytestring bytestring case-insensitive
    containers contravariant cryptonite directory exceptions filepath
    formatting http-client http-client-tls insert-ordered-containers
    lens-family-core memory parsers prettyprinter
    prettyprinter-ansi-terminal scientific text transformers trifecta
    unordered-containers vector
  ];
  executableHaskellDepends = [
    ansi-terminal base haskeline mtl optparse-generic prettyprinter
    prettyprinter-ansi-terminal repline text trifecta
>>>>>>> 0ffe854d
  ];
  testHaskellDepends = [
    base deepseq insert-ordered-containers prettyprinter tasty
    tasty-hunit text vector
  ];
  description = "A configuration language guaranteed to terminate";
  license = stdenv.lib.licenses.bsd3;
}<|MERGE_RESOLUTION|>--- conflicted
+++ resolved
@@ -1,23 +1,11 @@
-<<<<<<< HEAD
 { mkDerivation, ansi-terminal, base, base16-bytestring, bytestring
-, case-insensitive, charset, containers, contravariant, cryptohash
-, deepseq, directory, exceptions, filepath, haskeline, http-client
-, http-client-tls, insert-ordered-containers, lens-family-core
-, megaparsec, mtl, optparse-generic, parsers, prettyprinter
-, prettyprinter-ansi-terminal, repline, scientific, stdenv, tasty
-, tasty-hunit, text, text-format, transformers
+, case-insensitive, containers, contravariant, cryptonite, deepseq
+, directory, exceptions, filepath, formatting, haskeline
+, http-client, http-client-tls, insert-ordered-containers
+, lens-family-core, megaparsec, memory, mtl, optparse-generic
+, parsers, prettyprinter, prettyprinter-ansi-terminal, repline
+, scientific, stdenv, tasty, tasty-hunit, text, transformers
 , unordered-containers, vector
-=======
-{ mkDerivation, ansi-terminal, ansi-wl-pprint, base
-, base16-bytestring, bytestring, case-insensitive, containers
-, contravariant, cryptonite, deepseq, directory, exceptions
-, filepath, formatting, haskeline, http-client, http-client-tls
-, insert-ordered-containers, lens-family-core, memory, mtl
-, optparse-generic, parsers, prettyprinter
-, prettyprinter-ansi-terminal, repline, scientific, stdenv, tasty
-, tasty-hunit, text, transformers, trifecta, unordered-containers
-, vector
->>>>>>> 0ffe854d
 }:
 mkDerivation {
   pname = "dhall";
@@ -26,30 +14,16 @@
   isLibrary = true;
   isExecutable = true;
   libraryHaskellDepends = [
-<<<<<<< HEAD
     ansi-terminal base base16-bytestring bytestring case-insensitive
-    charset containers contravariant cryptohash directory exceptions
-    filepath http-client http-client-tls insert-ordered-containers
-    lens-family-core megaparsec parsers prettyprinter
-    prettyprinter-ansi-terminal scientific text text-format
-    transformers unordered-containers vector
-  ];
-  executableHaskellDepends = [
-    ansi-terminal base containers haskeline megaparsec mtl
-    optparse-generic prettyprinter prettyprinter-ansi-terminal repline
-    text
-=======
-    ansi-wl-pprint base base16-bytestring bytestring case-insensitive
     containers contravariant cryptonite directory exceptions filepath
     formatting http-client http-client-tls insert-ordered-containers
-    lens-family-core memory parsers prettyprinter
-    prettyprinter-ansi-terminal scientific text transformers trifecta
+    lens-family-core megaparsec memory parsers prettyprinter
+    prettyprinter-ansi-terminal scientific text transformers
     unordered-containers vector
   ];
   executableHaskellDepends = [
-    ansi-terminal base haskeline mtl optparse-generic prettyprinter
-    prettyprinter-ansi-terminal repline text trifecta
->>>>>>> 0ffe854d
+    ansi-terminal base haskeline megaparsec mtl optparse-generic
+    prettyprinter prettyprinter-ansi-terminal repline text
   ];
   testHaskellDepends = [
     base deepseq insert-ordered-containers prettyprinter tasty
