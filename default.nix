--- conflicted
+++ resolved
@@ -34,17 +34,11 @@
                       )
                     );
 
-<<<<<<< HEAD
                  prettyprinter =
                    pkgs.haskell.lib.dontCheck haskellPackagesOld.prettyprinter;
 
                  serialise =
                    pkgs.haskell.lib.dontCheck haskellPackagesOld.serialise;
-=======
-                prettyprinter =
-                  pkgsNew.haskell.lib.dontCheck
-                    haskellPackagesOld.prettyprinter;
->>>>>>> 1adafa05
               };
 
           in
