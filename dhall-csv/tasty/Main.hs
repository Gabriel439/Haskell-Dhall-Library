--- conflicted
+++ resolved
@@ -6,14 +6,11 @@
 import Test.Tasty.Silver    (findByExtension)
 import System.FilePath      (takeBaseName, replaceExtension)
 
-<<<<<<< HEAD
 import qualified Data.Text.IO
 import qualified Dhall.Csv
 import qualified Dhall.Csv.Util
-=======
 import qualified Data.ByteString
 import qualified Data.Text.Encoding
->>>>>>> 4d2600b0
 import qualified GHC.IO.Encoding
 import qualified Test.Tasty
 import qualified Test.Tasty.Silver as Silver
@@ -42,13 +39,8 @@
         [ Silver.goldenVsAction
             (takeBaseName dhallFile)
             csvFile
-<<<<<<< HEAD
             (Dhall.Csv.codeToValue Nothing =<< Data.Text.IO.readFile dhallFile)
             Dhall.Csv.Util.encodeCsvDefault
-=======
-            (Data.ByteString.readFile dhallFile)
-            Data.Text.Encoding.decodeUtf8
->>>>>>> 4d2600b0
         | dhallFile <- dhallFiles
         , let csvFile = replaceExtension dhallFile ".csv"
         ]
