{-# LANGUAGE OverloadedStrings #-}

module Main (main) where

import Data.Text            (Text)
import Test.Tasty           (TestTree)
import Test.Tasty.Silver    (findByExtension)
import System.FilePath      (takeBaseName, replaceExtension)

import qualified Data.Csv
import qualified Data.Text.IO
import qualified Dhall.Core         as D
import qualified Dhall.Csv
import qualified Dhall.CsvToDhall
import qualified Dhall.Csv.Util
import qualified GHC.IO.Encoding
import qualified Test.Tasty
import qualified Test.Tasty.Silver  as Silver


main :: IO ()
main = do
    GHC.IO.Encoding.setLocaleEncoding GHC.IO.Encoding.utf8

    testTree <- goldenTests
    Test.Tasty.defaultMain testTree

goldenTests :: IO TestTree
goldenTests = do
    dhallToCsvTree <- dhallToCsvGolden
    csvToDhallTree <- csvToDhallGolden
    return $ Test.Tasty.testGroup "dhall-csv"
        [ dhallToCsvTree
        , csvToDhallTree
        ]

dhallToCsvGolden :: IO TestTree
dhallToCsvGolden = do
    dhallFiles <- findByExtension [".dhall"] "./tasty/data/dhall-to-csv"
    return $ Test.Tasty.testGroup "dhall-to-csv"
        [ Silver.goldenVsAction
            (takeBaseName dhallFile)
            csvFile
            (Dhall.Csv.codeToValue Nothing =<< Data.Text.IO.readFile dhallFile)
            Dhall.Csv.Util.encodeCsvDefault
        | dhallFile <- dhallFiles
        , let csvFile = replaceExtension dhallFile ".csv"
        ]

csvToDhallGolden :: IO TestTree
csvToDhallGolden = do
    csvFiles <- findByExtension [".csv"] "./tasty/data/csv-to-dhall"
    return $ Test.Tasty.testGroup "csv-to-dhall"
        [ Silver.goldenVsAction
            (takeBaseName csvFile)
            dhallFile
            (textToCsv =<< Data.Text.IO.readFile csvFile)
            (D.pretty . Dhall.CsvToDhall.dhallFromCsv)
        | csvFile <- csvFiles
        , let dhallFile = replaceExtension csvFile ".dhall"
        ]

textToCsv :: Text -> IO [Data.Csv.NamedRecord]
textToCsv txt =
    case Dhall.Csv.Util.decodeCsvDefault txt of
<<<<<<< HEAD
        Left err -> error err
        Right csv -> return csv
=======
        Left err -> fail err
        Right csv -> return csv
>>>>>>> 7168b970
<|MERGE_RESOLUTION|>--- conflicted
+++ resolved
@@ -63,10 +63,5 @@
 textToCsv :: Text -> IO [Data.Csv.NamedRecord]
 textToCsv txt =
     case Dhall.Csv.Util.decodeCsvDefault txt of
-<<<<<<< HEAD
-        Left err -> error err
-        Right csv -> return csv
-=======
         Left err -> fail err
-        Right csv -> return csv
->>>>>>> 7168b970
+        Right csv -> return csv