--- conflicted
+++ resolved
@@ -99,12 +99,6 @@
                     Right x   -> return x
 
                 let doc = Pretty.pretty header <> prettyExpr expr
-<<<<<<< HEAD
-                Pretty.renderIO
-                  System.IO.stdout
-                  (fmap annToAnsiStyle (Pretty.layoutSmart opts doc))
-                Data.Text.IO.putStrLn "" )
-=======
 
                 supportsANSI <- System.Console.ANSI.hSupportsANSI System.IO.stdout
 
@@ -117,5 +111,4 @@
                     Pretty.renderIO
                       System.IO.stdout
                       (Pretty.layoutSmart opts (Pretty.unAnnotate doc))
-                Data.Text.IO.putStrLn "")
->>>>>>> a6891fab
+                Data.Text.IO.putStrLn "")