--- conflicted
+++ resolved
@@ -12,12 +12,6 @@
 import qualified Control.Exception
 import qualified Data.ByteString
 import qualified Data.Text.IO
-<<<<<<< HEAD
-=======
-import qualified Dhall
-import qualified Dhall.JSON
-import qualified Dhall.Yaml
->>>>>>> fc5b3822
 import qualified GHC.IO.Encoding
 import qualified Options.Applicative
 import qualified System.Exit
@@ -56,14 +50,7 @@
 
         stdin <- Data.Text.IO.getContents
 
-<<<<<<< HEAD
         Data.ByteString.putStr =<< dhallToYaml options "(stdin)" stdin
-=======
-        json <- omission <$> explaining (Dhall.JSON.codeToValue conversion UseYAMLEncoding "(stdin)" stdin)
-
-        let yaml = Dhall.Yaml.jsonToYaml json documents quoted
->>>>>>> fc5b3822
-
 
 handle :: IO a -> IO a
 handle = Control.Exception.handle handler
