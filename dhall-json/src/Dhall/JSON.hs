{-# LANGUAGE OverloadedLists   #-}
{-# LANGUAGE OverloadedStrings #-}
{-# LANGUAGE RecordWildCards   #-}

{-| This library only exports a single `dhallToJSON` function for translating a
    Dhall syntax tree to a JSON syntax tree (i.e. a `Value`) for the @aeson@
    library

    NOTE: The @yaml@ library uses the same `Value` type to represent YAML
    files, so you can use this to convert Dhall expressions to YAML, too

    See the @dhall@ package if you would like to transform Dhall source code
    into a Dhall syntax tree.  Similarly, see the @aeson@ package if you would
    like to translate a JSON syntax tree into JSON.

    This package also provides @dhall-to-json@ and @dhall-to-yaml@ executables
    which you can use to compile Dhall source code directly to JSON or YAML for
    your convenience

    Not all Dhall expressions can be converted to JSON since JSON is not a
    programming language.  The only things you can convert are:

    * @Bool@s
    * @Natural@s
    * @Integer@s
    * @Double@s
    * @Text@
    * @List@s
    * @Optional@ values
    * unions
    * records

    Dhall @Bool@s translate to JSON bools:

> $ dhall-to-json <<< 'True'
> true
> $ dhall-to-json <<< 'False'
> false

    Dhall numbers translate to JSON numbers:

> $ dhall-to-json <<< '+2'
> 2
> $ dhall-to-json <<< '2'
> 2
> $ dhall-to-json <<< '2.3'
> 2.3

    Dhall @Text@ translates to JSON text:

> $ dhall-to-json <<< '"ABC"'
> "ABC"

    Dhall @List@s translate to JSON lists:

> $ dhall-to-json <<< '[1, 2, 3] : List Integer'
> [1,2,3]

    Dhall @Optional@ values translate to @null@ if absent and the unwrapped
    value otherwise:

> $ dhall-to-json <<< '[] : Optional Integer'
> null
> $ dhall-to-json <<< '[1] : Optional Integer'
> 1

    Dhall records translate to JSON records:

> $ dhall-to-json <<< '{ foo = 1, bar = True }'
> {"foo":1,"bar":true}

    Dhall unions translate to the wrapped value:

> $ dhall-to-json <<< "< Left = +2 | Right : Natural>"
> 2
> $ cat config
> [ < Person = { age = +47, name = "John" }
>   | Place  : { location : Text }
>   >
> , < Place  = { location = "North Pole" }
>   | Person : { age : Natural, name : Text }
>   >
> , < Place  = { location = "Sahara Desert" }
>   | Person : { age : Natural, name : Text }
>   >
> , < Person = { age = +35, name = "Alice" }
>   | Place  : { location : Text }
>   >
> ]
> $ dhall-to-json <<< "./config"
> [{"age":47,"name":"John"},{"location":"North Pole"},{"location":"Sahara Desert"},{"age":35,"name":"Alice"}]

    You can preserve the name of the alternative if you wrap the value in a
    record with three fields:

    * @contents@: The union literal that you want to preserve the tag of

    * @field@: the name of the field that will store the name of the
      alternative

    * @nesting@: A value of type @\< Inline : {} | Nested : Text \>@.

    If @nesting@ is set to @Inline@ and the union literal stored in @contents@
    contains a record then the name of the alternative is stored inline within
    the same record.  For example, this code:

>     let Example = < Left : { foo : Natural } | Right : { bar : Bool } >
> 
> in  let example = constructors Example
> 
> in  let Nesting = < Inline : {} | Nested : Text >
> 
> in  let nesting = constructors Nesting
> 
> in  { field    = "name"
>     , nesting  = nesting.Inline {=}
>     , contents = example.Left { foo = 2 }
>     }

    ... produces this JSON:

> {
>   "foo": 2,
>   "name": "Left"
> }

    If @nesting@ is set to @Nested nestedField@ then the union is store
    underneath a field named @nestedField@.  For example, this code:

>     let Example = < Left : { foo : Natural } | Right : { bar : Bool } >
> 
> in  let example = constructors Example
> 
> in  let Nesting = < Inline : {} | Nested : Text >
> 
> in  let nesting = constructors Nesting
> 
> in  { field    = "name"
>     , nesting  = nesting.Nested "value"
>     , contents = example.Left { foo = 2 }
>     }

    ... produces this JSON:

> {
>   "name": "Left",
>   "value": {
>     "foo": 2
>   }
> }

    Also, all Dhall expressions are normalized before translation to JSON:

> $ dhall-to-json <<< "True == False"
> false

-}

module Dhall.JSON (
    -- * Dhall to JSON
      dhallToJSON
    , omitNull
    , omitEmpty
    , parseOmission
    , Conversion(..)
    , convertToHomogeneousMaps
    , parseConversion
    , SpecialDoubleMode(..)
    , handleSpecialDoubles
    , codeToValue
    , jsonToYaml

    -- * Exceptions
    , CompileError(..)
    ) where

import Control.Applicative (empty, (<|>))
import Control.Monad (guard)
import Control.Exception (Exception, throwIO)
import Data.Aeson (Value(..), ToJSON(..))
import Data.Monoid ((<>), mempty)
import Data.Text (Text)
import Dhall.Core (Expr)
import Dhall.TypeCheck (X)
import Dhall.Map (Map)
import Options.Applicative (Parser)

<<<<<<< HEAD
import qualified Control.Lens
=======
import qualified Data.ByteString
>>>>>>> 07906673
import qualified Data.Foldable
import qualified Data.HashMap.Strict
import qualified Data.List
import qualified Data.Ord
import qualified Data.Text
import qualified Data.Vector
import qualified Data.Yaml
import qualified Dhall.Core
import qualified Dhall.Import
import qualified Dhall.Map
import qualified Dhall.Parser
import qualified Dhall.TypeCheck
import qualified Options.Applicative
import qualified Text.Libyaml

{-| This is the exception type for errors that might arise when translating
    Dhall to JSON

    Because the majority of Dhall language features do not translate to JSON
    this just returns the expression that failed
-}
data CompileError
    = Unsupported (Expr X X)
    | SpecialDouble Double
    | BareNone

instance Show CompileError where
    show BareNone =
       Data.Text.unpack $
            _ERROR <> ": ❰None❱ is not valid on its own                                      \n\
            \                                                                                \n\
            \Explanation: The conversion to JSON/YAML does not accept ❰None❱ in isolation as \n\
            \a valid way to represent ❰null❱.  In Dhall, ❰None❱ is a function whose input is \n\
            \a type and whose output is an ❰Optional❱ of that type.                          \n\
            \                                                                                \n\
            \For example:                                                                    \n\
            \                                                                                \n\
            \                                                                                \n\
            \    ┌─────────────────────────────────┐  ❰None❱ is a function whose result is   \n\
            \    │ None : ∀(a : Type) → Optional a │  an ❰Optional❱ value, but the function  \n\
            \    └─────────────────────────────────┘  itself is not a valid ❰Optional❱ value \n\
            \                                                                                \n\
            \                                                                                \n\
            \    ┌─────────────────────────────────┐  ❰None Natural❱ is a valid ❰Optional❱   \n\
            \    │ None Natural : Optional Natural │  value (an absent ❰Natural❱ number in   \n\
            \    └─────────────────────────────────┘  this case)                             \n\
            \                                                                                \n\
            \                                                                                \n\
            \                                                                                \n\
            \The conversion to JSON/YAML only translates the fully applied form to ❰null❱.   "

    show (SpecialDouble n) =
       Data.Text.unpack $
            _ERROR <> ": " <> special <> " disallowed in JSON                                         \n\
            \                                                                                \n\
            \Explanation: The JSON standard does not define a canonical way to encode        \n\
            \❰NaN❱/❰Infinity❱/❰-Infinity❱.  You can fix this error by either:                \n\
            \                                                                                \n\
            \● Using ❰dhall-to-yaml❱ instead of ❰dhall-to-json❱, since YAML does support     \n\
            \  ❰NaN❱/❰Infinity❱/❰-Infinity❱                                                  \n\
            \                                                                                \n\
            \● Enabling the ❰--approximate-special-doubles❱ flag which will encode ❰NaN❱ as  \n\
            \  ❰null❱, ❰Infinity❱ as the maximum ❰Double❱, and ❰-Infinity❱ as the minimum    \n\
            \❰Double❱                                                                        \n\
            \                                                                                \n\
            \● See if there is a way to remove ❰NaN❱/❰Infinity❱/❰-Infinity❱ from the         \n\
            \  expression that you are converting to JSON                                    "
      where
        special = Data.Text.pack (show n)

    show (Unsupported e) =
        Data.Text.unpack $
            _ERROR <> ": Cannot translate to JSON                                            \n\
            \                                                                                \n\
            \Explanation: Only primitive values, records, unions, ❰List❱s, and ❰Optional❱    \n\
            \values can be translated from Dhall to JSON                                     \n\
            \                                                                                \n\
            \The following Dhall expression could not be translated to JSON:                 \n\
            \                                                                                \n\
            \↳ " <> txt <> "                                                                 "
      where
        txt = Dhall.Core.pretty e

_ERROR :: Data.Text.Text
_ERROR = "\ESC[1;31mError\ESC[0m"

instance Exception CompileError

{-| Convert a Dhall expression to the equivalent JSON expression

>>> :set -XOverloadedStrings
>>> :set -XOverloadedLists
>>> import Dhall.Core
>>> dhallToJSON (RecordLit [("foo", IntegerLit 1), ("bar", TextLit "ABC")])
Right (Object (fromList [("foo",Number 1.0),("bar",String "ABC")]))
>>> fmap Data.Aeson.encode it
Right "{\"foo\":1,\"bar\":\"ABC\"}"
-}
dhallToJSON
    :: Expr s X
    -> Either CompileError Value
dhallToJSON e0 = loop (Dhall.Core.normalize e0)
  where
    loop e = case e of 
        Dhall.Core.BoolLit a -> return (toJSON a)
        Dhall.Core.NaturalLit a -> return (toJSON a)
        Dhall.Core.IntegerLit a -> return (toJSON a)
        Dhall.Core.DoubleLit a -> return (toJSON a)
        Dhall.Core.TextLit (Dhall.Core.Chunks [] a) -> do
            return (toJSON a)
        Dhall.Core.ListLit _ a -> do
            a' <- traverse loop a
            return (toJSON a')
        Dhall.Core.OptionalLit _ a -> do
            a' <- traverse loop a
            return (toJSON a')
        Dhall.Core.Some a -> do
            a' <- loop a
            return (toJSON a')
        Dhall.Core.App Dhall.Core.None _ -> do
            return Data.Aeson.Null
        -- Provide a nicer error message for a common user mistake.
        --
        -- See: https://github.com/dhall-lang/dhall-lang/issues/492
        Dhall.Core.None -> do
            Left BareNone
        Dhall.Core.RecordLit a ->
            case toOrderedList a of
                [   (   "contents"
                    ,   Dhall.Core.UnionLit alternativeName contents _
                    )
                 ,  (   "field"
                    ,   Dhall.Core.TextLit
                            (Dhall.Core.Chunks [] field)
                    )
                 ,  (   "nesting"
                    ,   Dhall.Core.UnionLit
                            "Nested"
                            (Dhall.Core.TextLit
                                (Dhall.Core.Chunks [] nestedField)
                            )
                            [ ("Inline", Just (Dhall.Core.Record [])) ]
                    )
                 ] -> do
                    contents' <- loop contents

                    let taggedValue =
                            Dhall.Map.fromList
                                [   (   field
                                    ,   toJSON alternativeName
                                    )
                                ,   (   nestedField
                                    ,   contents'
                                    )
                                ]

                    return (Data.Aeson.toJSON ( Dhall.Map.toMap taggedValue ))

                [   (   "contents"
                    ,   Dhall.Core.UnionLit
                            alternativeName
                            (Dhall.Core.RecordLit contents)
                            _
                    )
                 ,  (   "field"
                    ,   Dhall.Core.TextLit
                            (Dhall.Core.Chunks [] field)
                    )
                 ,  (   "nesting"
                    ,   Dhall.Core.UnionLit
                            "Inline"
                            (Dhall.Core.RecordLit [])
                            [ ("Nested", Just Dhall.Core.Text) ]
                    )
                 ] -> do
                    let contents' =
                            Dhall.Map.insert
                                field
                                (Dhall.Core.TextLit
                                    (Dhall.Core.Chunks
                                        []
                                        alternativeName
                                    )
                                )
                                contents

                    loop (Dhall.Core.RecordLit contents')
                _ -> do
                    a' <- traverse loop a
                    return (Data.Aeson.toJSON (Dhall.Map.toMap a'))
        Dhall.Core.UnionLit _ b _ -> loop b
        Dhall.Core.App (Dhall.Core.Field (Dhall.Core.Union _) _) b -> loop b
        Dhall.Core.Field (Dhall.Core.Union _) k -> return (toJSON k)
        _ -> Left (Unsupported e)

toOrderedList :: Ord k => Map k v -> [(k, v)]
toOrderedList =
        Data.List.sortBy (Data.Ord.comparing fst)
    .   Dhall.Map.toList

-- | Omit record fields that are @null@
omitNull :: Value -> Value
omitNull (Object object) = Object fields
  where
    fields =Data.HashMap.Strict.filter (/= Null) (fmap omitNull object)
omitNull (Array array) =
    Array (fmap omitNull array)
omitNull (String string) =
    String string
omitNull (Number number) =
    Number number
omitNull (Bool bool) =
    Bool bool
omitNull Null =
    Null

{-| Omit record fields that are @null@, arrays and records whose transitive 
    fields are all null
-}
omitEmpty :: Value -> Value
omitEmpty (Object object) =
    if null fields then Null else Object fields
  where
    fields = Data.HashMap.Strict.filter (/= Null) (fmap omitEmpty object)
omitEmpty (Array array) =
    if null elems then Null else Array elems
  where
    elems = (fmap omitEmpty array)
omitEmpty (String string) =
    String string
omitEmpty (Number number) =
    Number number
omitEmpty (Bool bool) =
    Bool bool
omitEmpty Null =
    Null

-- | Parser for command-line options related to omitting fields
parseOmission :: Parser (Value -> Value)
parseOmission =
        Options.Applicative.flag'
            omitNull
            (   Options.Applicative.long "omitNull"
            <>  Options.Applicative.help "Omit record fields that are null"
            )
    <|> Options.Applicative.flag'
            omitEmpty
            (   Options.Applicative.long "omitEmpty"
            <>  Options.Applicative.help "Omit record fields that are null or empty records"
            )
    <|> pure id

{-| Specify whether or not to convert association lists of type
    @List { mapKey: Text, mapValue : v }@ to records
-}
data Conversion
    = NoConversion
    | Conversion { mapKey :: Text, mapValue :: Text }

{-| Convert association lists to homogeneous maps

    This converts an association list of the form:

    > [ { mapKey = k0, mapValue = v0 }, { mapKey = k1, mapValue = v1 } ]

    ... to a record of the form:

    > { k0 = v0, k1 = v1 }
-}
convertToHomogeneousMaps :: Conversion -> Expr s X -> Expr s X
convertToHomogeneousMaps NoConversion e0 = e0
convertToHomogeneousMaps (Conversion {..}) e0 = loop (Dhall.Core.normalize e0)
  where
    loop e = case e of
        Dhall.Core.Const a ->
            Dhall.Core.Const a

        Dhall.Core.Var v ->
            Dhall.Core.Var v

        Dhall.Core.Lam a b c ->
            Dhall.Core.Lam a b' c'
          where
            b' = loop b
            c' = loop c

        Dhall.Core.Pi a b c ->
            Dhall.Core.Pi a b' c'
          where
            b' = loop b
            c' = loop c

        Dhall.Core.App a b ->
            Dhall.Core.App a' b'
          where
            a' = loop a
            b' = loop b

        Dhall.Core.Let as b ->
            Dhall.Core.Let as' b'
          where
            f (Dhall.Core.Binding x y z) = Dhall.Core.Binding x y' z'
              where
                y' = fmap loop y
                z' =      loop z

            as' = fmap f as

            b' = loop b

        Dhall.Core.Annot a b ->
            Dhall.Core.Annot a' b'
          where
            a' = loop a
            b' = loop b

        Dhall.Core.Bool ->
            Dhall.Core.Bool

        Dhall.Core.BoolLit a ->
            Dhall.Core.BoolLit a

        Dhall.Core.BoolAnd a b ->
            Dhall.Core.BoolAnd a' b'
          where
            a' = loop a
            b' = loop b

        Dhall.Core.BoolOr a b ->
            Dhall.Core.BoolOr a' b'
          where
            a' = loop a
            b' = loop b

        Dhall.Core.BoolEQ a b ->
            Dhall.Core.BoolEQ a' b'
          where
            a' = loop a
            b' = loop b

        Dhall.Core.BoolNE a b ->
            Dhall.Core.BoolNE a' b'
          where
            a' = loop a
            b' = loop b

        Dhall.Core.BoolIf a b c ->
            Dhall.Core.BoolIf a' b' c'
          where
            a' = loop a
            b' = loop b
            c' = loop c

        Dhall.Core.Natural ->
            Dhall.Core.Natural

        Dhall.Core.NaturalLit a ->
            Dhall.Core.NaturalLit a

        Dhall.Core.NaturalFold ->
            Dhall.Core.NaturalFold

        Dhall.Core.NaturalBuild ->
            Dhall.Core.NaturalBuild

        Dhall.Core.NaturalIsZero ->
            Dhall.Core.NaturalIsZero

        Dhall.Core.NaturalEven ->
            Dhall.Core.NaturalEven

        Dhall.Core.NaturalOdd ->
            Dhall.Core.NaturalOdd

        Dhall.Core.NaturalToInteger ->
            Dhall.Core.NaturalToInteger

        Dhall.Core.NaturalShow ->
            Dhall.Core.NaturalShow

        Dhall.Core.NaturalPlus a b ->
            Dhall.Core.NaturalPlus a' b'
          where
            a' = loop a
            b' = loop b

        Dhall.Core.NaturalTimes a b ->
            Dhall.Core.NaturalTimes a' b'
          where
            a' = loop a
            b' = loop b

        Dhall.Core.Integer ->
            Dhall.Core.Integer

        Dhall.Core.IntegerLit a ->
            Dhall.Core.IntegerLit a

        Dhall.Core.IntegerShow ->
            Dhall.Core.IntegerShow

        Dhall.Core.IntegerToDouble ->
            Dhall.Core.IntegerToDouble

        Dhall.Core.Double ->
            Dhall.Core.Double

        Dhall.Core.DoubleLit a ->
            Dhall.Core.DoubleLit a

        Dhall.Core.DoubleShow ->
            Dhall.Core.DoubleShow

        Dhall.Core.Text ->
            Dhall.Core.Text

        Dhall.Core.TextLit (Dhall.Core.Chunks a b) ->
            Dhall.Core.TextLit (Dhall.Core.Chunks a' b)
          where
            a' = fmap (fmap loop) a

        Dhall.Core.TextAppend a b ->
            Dhall.Core.TextAppend a' b'
          where
            a' = loop a
            b' = loop b

        Dhall.Core.TextShow ->
            Dhall.Core.TextShow

        Dhall.Core.List ->
            Dhall.Core.List

        Dhall.Core.ListLit a b ->
            case transform of
                Just c  -> loop c
                Nothing -> Dhall.Core.ListLit a' b'
          where
            elements = Data.Foldable.toList b

            toKeyValue :: Expr s X -> Maybe (Text, Expr s X)
            toKeyValue (Dhall.Core.RecordLit m) = do
                guard (Data.Foldable.length m == 2)

                key   <- Dhall.Map.lookup mapKey   m
                value <- Dhall.Map.lookup mapValue m

                keyText <- case key of
                    Dhall.Core.TextLit (Dhall.Core.Chunks [] keyText) ->
                        return keyText

                    _ ->
                        empty

                return (keyText, value)
            toKeyValue _ = do
                empty

            transform =
                case elements of
                    [] ->
                        case a of
                            Just (Dhall.Core.Record m) -> do
                                guard (Data.Foldable.length m == 2)
                                guard (Dhall.Map.member mapKey   m)
                                guard (Dhall.Map.member mapValue m)
                                return (Dhall.Core.RecordLit mempty)
                            _ -> do
                                empty

                    _  -> do
                        keyValues <- traverse toKeyValue elements

                        let recordLiteral =
                                Dhall.Map.fromList keyValues

                        return (Dhall.Core.RecordLit recordLiteral)

            a' = fmap loop a
            b' = fmap loop b

        Dhall.Core.ListAppend a b ->
            Dhall.Core.ListAppend a' b'
          where
            a' = loop a
            b' = loop b

        Dhall.Core.ListBuild ->
            Dhall.Core.ListBuild

        Dhall.Core.ListFold ->
            Dhall.Core.ListFold

        Dhall.Core.ListLength ->
            Dhall.Core.ListLength

        Dhall.Core.ListHead ->
            Dhall.Core.ListHead

        Dhall.Core.ListLast ->
            Dhall.Core.ListLast

        Dhall.Core.ListIndexed ->
            Dhall.Core.ListIndexed

        Dhall.Core.ListReverse ->
            Dhall.Core.ListReverse

        Dhall.Core.Optional ->
            Dhall.Core.Optional

        Dhall.Core.OptionalLit a b ->
            Dhall.Core.OptionalLit a' b'
          where
            a' =      loop a
            b' = fmap loop b

        Dhall.Core.Some a ->
            Dhall.Core.Some a'
          where
            a' = loop a

        Dhall.Core.None ->
            Dhall.Core.None

        Dhall.Core.OptionalFold ->
            Dhall.Core.OptionalFold

        Dhall.Core.OptionalBuild ->
            Dhall.Core.OptionalBuild

        Dhall.Core.Record a ->
            Dhall.Core.Record a'
          where
            a' = fmap loop a

        Dhall.Core.RecordLit a ->
            Dhall.Core.RecordLit a'
          where
            a' = fmap loop a

        Dhall.Core.Union a ->
            Dhall.Core.Union a'
          where
            a' = fmap (fmap loop) a

        Dhall.Core.UnionLit a b c ->
            Dhall.Core.UnionLit a b' c'
          where
            b' =            loop  b
            c' = fmap (fmap loop) c

        Dhall.Core.Combine a b ->
            Dhall.Core.Combine a' b'
          where
            a' = loop a
            b' = loop b

        Dhall.Core.CombineTypes a b ->
            Dhall.Core.CombineTypes a' b'
          where
            a' = loop a
            b' = loop b

        Dhall.Core.Prefer a b ->
            Dhall.Core.Prefer a' b'
          where
            a' = loop a
            b' = loop b

        Dhall.Core.Merge a b c ->
            Dhall.Core.Merge a' b' c'
          where
            a' =      loop a
            b' =      loop b
            c' = fmap loop c

        Dhall.Core.Field a b ->
            Dhall.Core.Field a' b
          where
            a' = loop a

        Dhall.Core.Project a b ->
            Dhall.Core.Project a' b
          where
            a' = loop a

        Dhall.Core.ImportAlt a b ->
            Dhall.Core.ImportAlt a' b'
          where
            a' = loop a
            b' = loop b

        Dhall.Core.Note a b ->
            Dhall.Core.Note a b'
          where
            b' = loop b

        Dhall.Core.Embed a ->
            Dhall.Core.Embed a

-- | Parser for command-line options related to homogeneous map support
parseConversion :: Parser Conversion
parseConversion =
        conversion
    <|> noConversion
  where
    conversion = Conversion <$> parseKeyField <*> parseValueField
      where
        parseKeyField =
            Options.Applicative.strOption
                (   Options.Applicative.long "key"
                <>  Options.Applicative.help "Reserved key field name for association lists"
                <>  Options.Applicative.value "mapKey"
                <>  Options.Applicative.showDefaultWith Data.Text.unpack
                )

        parseValueField =
            Options.Applicative.strOption
                (   Options.Applicative.long "value"
                <>  Options.Applicative.help "Reserved value field name for association lists"
                <>  Options.Applicative.value "mapValue"
                <>  Options.Applicative.showDefaultWith Data.Text.unpack
                )

    noConversion =
        Options.Applicative.flag'
            NoConversion
            (   Options.Applicative.long "noMaps"
            <>  Options.Applicative.help "Disable conversion of association lists to homogeneous maps"
            )

-- | This option specifies how to encode @NaN@\/@Infinity@\/@-Infinity@
data SpecialDoubleMode
    = UseYAMLEncoding
    -- ^ YAML natively supports @NaN@\/@Infinity@\/@-Infinity@
    | ForbidWithinJSON
    -- ^ Forbid @NaN@\/@Infinity@\/@-Infinity@ because JSON doesn't support them
    | ApproximateWithinJSON
    -- ^ Encode @NaN@\/@Infinity@\/@-Infinity@ as
    --   @null@\/@1.7976931348623157e308@\/@-1.7976931348623157e308@,
    --   respectively

{-| Pre-process an expression containing @NaN@\/@Infinity@\/@-Infinity@,
    handling them as specified according to the `SpecialDoubleMode`
-}
handleSpecialDoubles
    :: SpecialDoubleMode -> Expr s X -> Either CompileError (Expr s X)
handleSpecialDoubles specialDoubleMode =
    Control.Lens.rewriteMOf Dhall.Core.subExpressions rewrite
  where
    rewrite =
        case specialDoubleMode of
            UseYAMLEncoding       -> useYAMLEncoding
            ForbidWithinJSON      -> forbidWithinJSON
            ApproximateWithinJSON -> approximateWithinJSON

    useYAMLEncoding (Dhall.Core.DoubleLit n)
        | isInfinite n && 0 < n =
            return (Just (Dhall.Core.TextLit (Dhall.Core.Chunks [] "inf")))
        | isInfinite n && n < 0 =
            return (Just (Dhall.Core.TextLit (Dhall.Core.Chunks [] "-inf")))
        | isNaN n =
            return (Just (Dhall.Core.TextLit (Dhall.Core.Chunks [] "nan")))
    useYAMLEncoding _ =
        return Nothing

    forbidWithinJSON (Dhall.Core.DoubleLit n)
        | isInfinite n || isNaN n =
            Left (SpecialDouble n)
    forbidWithinJSON _ =
        return Nothing

    approximateWithinJSON (Dhall.Core.DoubleLit n)
        | isInfinite n && n > 0 =
            return (Just (Dhall.Core.DoubleLit ( 1.7976931348623157e308 :: Double)))
        | isInfinite n && n < 0 =
            return (Just (Dhall.Core.DoubleLit (-1.7976931348623157e308 :: Double)))
        -- Do nothing for @NaN@, which already encodes to @null@
    approximateWithinJSON _ =
        return Nothing

{-| Convert a piece of Text carrying a Dhall inscription to an equivalent JSON Value

>>> :set -XOverloadedStrings
>>> import Dhall.Core
>>> Dhall.JSON.codeToValue "(stdin)" "{ a = 1 }"
>>> Object (fromList [("a",Number 1.0)])
-}
codeToValue
  :: Conversion
  -> SpecialDoubleMode
  -> Text  -- ^ Describe the input for the sake of error location.
  -> Text  -- ^ Input text.
  -> IO Value
codeToValue conversion specialDoubleMode name code = do
    parsedExpression <- Dhall.Core.throws (Dhall.Parser.exprFromText (Data.Text.unpack name) code)

    resolvedExpression <- Dhall.Import.load parsedExpression

    _ <- Dhall.Core.throws (Dhall.TypeCheck.typeOf resolvedExpression)

    let convertedExpression =
            convertToHomogeneousMaps conversion resolvedExpression

    specialDoubleExpression <- Dhall.Core.throws (handleSpecialDoubles specialDoubleMode convertedExpression)

    case dhallToJSON specialDoubleExpression of
      Left  err  -> Control.Exception.throwIO err
      Right json -> return json

-- | Transform json representation into yaml
jsonToYaml
    :: Value
    -> Bool
    -> Bool
    -> Data.ByteString.ByteString
jsonToYaml json documents quoted = case (documents, json) of
  (True, Data.Yaml.Array elems)
    -> Data.ByteString.intercalate "\n---\n"
       $ fmap (encodeYaml encodeOptions)
       $ Data.Vector.toList elems
  _ -> encodeYaml encodeOptions json
  where
    encodeYaml = Data.Yaml.encodeWith

    customStyle = \s -> case () of
        ()
            | "\n" `Data.Text.isInfixOf` s -> ( noTag, literal )
            | otherwise -> ( noTag, Text.Libyaml.SingleQuoted )
        where
            noTag = Text.Libyaml.NoTag
            literal = Text.Libyaml.Literal

    quotedOptions = Data.Yaml.setStringStyle
                        customStyle
                        Data.Yaml.defaultEncodeOptions

    encodeOptions = if quoted
        then quotedOptions
        else Data.Yaml.defaultEncodeOptions<|MERGE_RESOLUTION|>--- conflicted
+++ resolved
@@ -185,11 +185,8 @@
 import Dhall.Map (Map)
 import Options.Applicative (Parser)
 
-<<<<<<< HEAD
 import qualified Control.Lens
-=======
 import qualified Data.ByteString
->>>>>>> 07906673
 import qualified Data.Foldable
 import qualified Data.HashMap.Strict
 import qualified Data.List
