--- conflicted
+++ resolved
@@ -3,11 +3,6 @@
 import Dhall.Core (Expr)
 import Dhall.Pretty (CharacterSet(..))
 import Dhall.Parser (Header(..))
-<<<<<<< HEAD
-=======
-import Dhall.Pretty (CharacterSet, prettyCharacterSet)
->>>>>>> 12ca71f0
-import qualified Dhall.Pretty
 import Dhall.Src (Src)
 
 import Data.Monoid ((<>))
@@ -28,9 +23,5 @@
   where
     doc =
       Pretty.pretty header
-<<<<<<< HEAD
-        <> Pretty.unAnnotate (Dhall.Pretty.prettyCharacterSet Unicode expr)
-=======
-        <> Pretty.unAnnotate (prettyCharacterSet charSet expr)
->>>>>>> 12ca71f0
+        <> Pretty.unAnnotate (Dhall.Pretty.prettyCharacterSet charSet expr)
         <> "\n"
