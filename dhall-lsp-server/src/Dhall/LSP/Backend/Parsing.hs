module Dhall.LSP.Backend.Parsing
  ( getImportLink
  , getImportHash
  , getLetInner
  , getLetAnnot
  , getLetIdentifier
  , getLamIdentifier
  , getForallIdentifier
  , binderExprFromText
  , holeExpr
  )
where

import Data.List.NonEmpty (NonEmpty(..))
import Data.Text (Text)
import Dhall.Core (Expr(..), Import, Binding(..), Var(..))
import Dhall.Src (Src(..))
import Dhall.Parser
import Dhall.Parser.Token
import Dhall.Parser.Expression
import Text.Megaparsec ((<|>), try, skipManyTill, lookAhead, anySingle,
  notFollowedBy, eof, takeRest)

import Control.Applicative (optional, (<|>))
import qualified Text.Megaparsec as Megaparsec
import Text.Megaparsec (SourcePos(..))


-- | Parse the outermost binding in a Src descriptor of a let-block and return
--   the rest. Ex. on input `let a = 0 let b = a in b` parses `let a = 0 ` and
--   returns the Src descriptor containing `let b = a in b`.
getLetInner :: Src -> Maybe Src
getLetInner (Src left _ text) = Megaparsec.parseMaybe (unParser parseLetInnerOffset) text
 where parseLetInnerOffset = do
          setSourcePos left
          _let
          _ <- label
          _ <- optional (do
            _ <- _colon
            expr)
          _equal
          _ <- expr
          _ <- optional _in
          begin <- getSourcePos
          tokens <- Megaparsec.takeRest
          end <- getSourcePos
          return (Src begin end tokens)

-- | Given an Src of a let expression return the Src containing the type
--   annotation. If the let expression does not have a type annotation return
--   a 0-length Src where we can insert one.
getLetAnnot :: Src -> Maybe Src
getLetAnnot (Src left _ text) = Megaparsec.parseMaybe (unParser parseLetAnnot) text
  where parseLetAnnot = do
          setSourcePos left
          _let
          _ <- label
          begin <- getSourcePos
          (tokens, _) <- Megaparsec.match $ optional (do
            _ <- _colon
            expr)
          end <- getSourcePos
          _ <- Megaparsec.takeRest
          return (Src begin end tokens)

-- | Given an Src of a let expression return the Src containing the bound
--   identifier, i.e. given `let x = ... in ...` return the Src descriptor
--   containing `x`. Returns the original Src if something goes wrong.
getLetIdentifier :: Src -> Src
getLetIdentifier src@(Src left _ text) =
  case Megaparsec.parseMaybe (unParser parseLetIdentifier) text of
    Just src' -> src'
    Nothing -> src
  where parseLetIdentifier = do
          setSourcePos left
          _let
          begin <- getSourcePos
          (tokens, _) <- Megaparsec.match label
          end <- getSourcePos
          _ <- Megaparsec.takeRest
          return (Src begin end tokens)

-- | Cf. `getLetIdentifier`.
getLamIdentifier :: Src -> Src
getLamIdentifier src@(Src left _ text) =
  case Megaparsec.parseMaybe (unParser parseLetIdentifier) text of
    Just src' -> src'
    Nothing -> src
  where parseLetIdentifier = do
          setSourcePos left
          _lambda
          _openParens
          begin <- getSourcePos
          (tokens, _) <- Megaparsec.match label
          end <- getSourcePos
          _ <- Megaparsec.takeRest
          return (Src begin end tokens)

-- | Cf. `getLetIdentifier`.
getForallIdentifier :: Src -> Src
getForallIdentifier src@(Src left _ text) =
  case Megaparsec.parseMaybe (unParser parseLetIdentifier) text of
    Just src' -> src'
    Nothing -> src
  where parseLetIdentifier = do
          setSourcePos left
          _forall
          _openParens
          begin <- getSourcePos
          (tokens, _) <- Megaparsec.match label
          end <- getSourcePos
          _ <- Megaparsec.takeRest
          return (Src begin end tokens)

-- | Given an Src of a import expression return the Src containing the hash
--   annotation. If the import does not have a hash annotation return a 0-length
--   Src where we can insert one.
getImportHash :: Src -> Maybe Src
getImportHash (Src left _ text) =
  Megaparsec.parseMaybe (unParser parseImportHashPosition) text
  where parseImportHashPosition = do
          setSourcePos left
          _ <- importType_
          begin <- getSourcePos
          (tokens, _) <- Megaparsec.match $ optional importHash_
          end <- getSourcePos
          _ <- Megaparsec.takeRest
          return (Src begin end tokens)

setSourcePos :: SourcePos -> Parser ()
setSourcePos src = Megaparsec.updateParserState
                     (\(Megaparsec.State s o (Megaparsec.PosState i o' _ t l)) ->
                       Megaparsec.State s o (Megaparsec.PosState i o' src t l))

<<<<<<< HEAD
getImportLink :: Src -> Src
getImportLink src@(Src left _ text) =
  case Megaparsec.parseMaybe (unParser parseImportLink) text of
    Just src' -> src'
    Nothing -> src
 where
  parseImportLink = do
    setSourcePos left
    begin <- getSourcePos
    (tokens, _) <-
      Megaparsec.match $ (localRaw *> return ()) <|> (httpRaw *> return ())
    end <- getSourcePos
    _ <- Megaparsec.takeRest
    return (Src begin end tokens)
=======

-- | An expression that is guaranteed not to typecheck. Can be used a
-- placeholder type to emulate 'lazy' contexts, when typechecking something in a
-- only partly well-typed context.
holeExpr :: Expr s a
-- The illegal variable name ensures that it can't be bound by the user!
holeExpr = Var (V "" 0)

-- | Approximate the type-checking context at the end of the input. Tries to
-- parse as many binders as possible. Very messy!
binderExprFromText :: Text -> Expr Src Import
binderExprFromText txt =
  case Megaparsec.parseMaybe (unParser parseBinderExpr) (txt <> " ") of
    Just e -> e
    Nothing -> holeExpr
  where
    -- marks the beginning of the next binder
    boundary = _let <|> _forall <|> _lambda

    -- A binder that is out of scope at the end of the input. Discarded in the
    -- resulting 'binder expression'.
    closedBinder = closedLet <|> closedLambda <|> closedPi

    closedLet = do
      _let
      _ <- label
      _ <- optional (do
        _colon
        expr)
      _equal
      _ <- expr
      (do
        _in
        _ <- expr
        return ())
        <|> closedLet

    closedLambda = do
      _lambda
      _openParens
      _ <- label
      _colon
      _ <- expr
      _closeParens
      _arrow
      _ <- expr
      return ()

    closedPi = do
      _forall
      _openParens
      _ <- label
      _colon
      _ <- expr
      _closeParens
      _arrow
      _ <- expr
      return ()

    -- Try to parse as many binders as possible. Skip malformed input and
    -- 'closed' binders that are already out of scope at the end of the input.
    parseBinderExpr = do
      try (do
          skipManyTill anySingle (lookAhead boundary)
          try (do
              closedBinder
              notFollowedBy eof
              parseBinderExpr)
            <|> try (letBinder <|> lambdaBinder <|> forallBinder)
            <|> (do
              boundary
              parseBinderExpr))
        <|> (do
          _ <- takeRest
          return holeExpr)

    letBinder = do
      _let
      name <- label
      mType <- optional (do _colon; expr)

      -- if the bound value does not parse, skip and replace with 'hole'
      value <- try (do _equal; expr)
          <|> (do skipManyTill anySingle (lookAhead boundary <|> _in); return holeExpr)
      inner <- parseBinderExpr
      return (Let (Binding name mType value :| []) inner)

    forallBinder = do
      _forall
      _openParens
      name <- label
      _colon
      -- if the bound type does not parse, skip and replace with 'hole'
      typ <- try (do e <- expr; _closeParens; _arrow; return e)
          <|> (do skipManyTill anySingle _arrow; return holeExpr)
      inner <- parseBinderExpr
      return (Pi name typ inner)

    lambdaBinder = do
      _lambda
      _openParens
      name <- label
      _colon
      -- if the bound type does not parse, skip and replace with 'hole'
      typ <- try (do e <- expr; _closeParens; _arrow; return e)
          <|> (do skipManyTill anySingle _arrow; return holeExpr)
      inner <- parseBinderExpr
      return (Lam name typ inner)
>>>>>>> 5f3b05a8
<|MERGE_RESOLUTION|>--- conflicted
+++ resolved
@@ -132,7 +132,6 @@
                      (\(Megaparsec.State s o (Megaparsec.PosState i o' _ t l)) ->
                        Megaparsec.State s o (Megaparsec.PosState i o' src t l))
 
-<<<<<<< HEAD
 getImportLink :: Src -> Src
 getImportLink src@(Src left _ text) =
   case Megaparsec.parseMaybe (unParser parseImportLink) text of
@@ -147,7 +146,6 @@
     end <- getSourcePos
     _ <- Megaparsec.takeRest
     return (Src begin end tokens)
-=======
 
 -- | An expression that is guaranteed not to typecheck. Can be used a
 -- placeholder type to emulate 'lazy' contexts, when typechecking something in a
@@ -255,5 +253,4 @@
       typ <- try (do e <- expr; _closeParens; _arrow; return e)
           <|> (do skipManyTill anySingle _arrow; return holeExpr)
       inner <- parseBinderExpr
-      return (Lam name typ inner)
->>>>>>> 5f3b05a8
+      return (Lam name typ inner)