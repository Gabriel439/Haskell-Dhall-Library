--- conflicted
+++ resolved
@@ -568,13 +568,9 @@
     loop (Assert _) = do
         return untranslatable
     loop (Equivalent _ _) = do
-<<<<<<< HEAD
-        return (Fix (NSet []))
+        return untranslatable
     loop a@With{} = do
         loop (Dhall.Core.desugarWith a)
-=======
-        return untranslatable
->>>>>>> f7153483
     loop (ImportAlt a _) = loop a
     loop (Note _ b) = loop b
     loop (Embed x) = absurd x