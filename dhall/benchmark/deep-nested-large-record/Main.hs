{-# LANGUAGE OverloadedStrings #-}
module Main (main) where

import Data.Void (Void)
<<<<<<< HEAD
import Gauge (defaultMain)
=======
import Gauge     (defaultMain)
>>>>>>> 48fcd204

import qualified Data.Sequence   as Seq
import qualified Dhall.Core      as Core
import qualified Dhall.Import    as Import
import qualified Dhall.TypeCheck as TypeCheck
import qualified Gauge

dhallPreludeImport :: Core.Import
dhallPreludeImport = Core.Import
  { Core.importMode = Core.Code
  , Core.importHashed = Core.ImportHashed
    { Core.hash = Nothing
    , Core.importType = Core.Local Core.Here $ Core.File
      { Core.directory = Core.Directory ["deep-nested-large-record", "benchmark"]
      , Core.file = "prelude.dhall"
      }
    }
  }

issue412 :: Core.Expr s Void -> Gauge.Benchmarkable
issue412 prelude = Gauge.whnf TypeCheck.typeOf expr
  where
    expr
      = Core.Let (Core.Binding Nothing "prelude" Nothing Nothing Nothing prelude)
      $ Core.ListLit Nothing
      $ Seq.replicate 5
      $ Core.Var (Core.V "prelude" 0) `Core.Field` types `Core.Field` little `Core.Field` foo
    types = Core.makeFieldSelection "types"
    little = Core.makeFieldSelection "little"
    foo = Core.makeFieldSelection "Foo"

unionPerformance :: Core.Expr s Void -> Gauge.Benchmarkable
unionPerformance prelude = Gauge.whnf TypeCheck.typeOf expr
  where
    expr =
        Core.Let
            (Core.Binding
                Nothing
                "x"
                Nothing
                Nothing
                Nothing
                (Core.Let
                    (Core.Binding
                        Nothing
                        "big"
                        Nothing
                        Nothing
                        Nothing
                        (prelude `Core.Field` types `Core.Field` big)
                    )
                    (Core.Prefer Core.PreferFromSource "big" "big")
                )
            )
            "x"
    types = Core.makeFieldSelection "types"
    big = Core.makeFieldSelection "Big"

main :: IO ()
main =
  defaultMain
    [ Gauge.env prelude $ \p ->
      Gauge.bgroup "Prelude"
        [ Gauge.bench "issue 412" (issue412 p)
        , Gauge.bench "union performance" (unionPerformance p)
        ]
    ]
  where prelude = Import.load (Core.Embed dhallPreludeImport)<|MERGE_RESOLUTION|>--- conflicted
+++ resolved
@@ -2,11 +2,7 @@
 module Main (main) where
 
 import Data.Void (Void)
-<<<<<<< HEAD
 import Gauge (defaultMain)
-=======
-import Gauge     (defaultMain)
->>>>>>> 48fcd204
 
 import qualified Data.Sequence   as Seq
 import qualified Dhall.Core      as Core
