--- conflicted
+++ resolved
@@ -616,18 +616,4 @@
         base                      >= 4        && < 5  ,
         dhall
     Default-Language: Haskell2010
-<<<<<<< HEAD
-=======
-    ghc-options: -rtsopts -O2
-
-Benchmark map-operations
-    Type: exitcode-stdio-1.0
-    Main-Is: Main.hs
-    Hs-Source-Dirs: benchmark/map
-    Build-Depends:
-        base                      >= 4        && < 5  ,
-        dhall                                         ,
-        gauge                     >= 0.2.3    && < 0.3
-    Default-Language: Haskell2010
->>>>>>> 0bf4e410
     ghc-options: -rtsopts -O2