--- conflicted
+++ resolved
@@ -26,11 +26,8 @@
     benchmark/deep-nested-large-record/*.dhall
     benchmark/examples/*.dhall
     benchmark/examples/normalize/*.dhall
-<<<<<<< HEAD
     benchmark/normalize/*.dhall
-=======
     man/dhall.1
->>>>>>> 28a3de64
     CHANGELOG.md
     dhall-lang/Prelude/Bool/and
     dhall-lang/Prelude/Bool/build
