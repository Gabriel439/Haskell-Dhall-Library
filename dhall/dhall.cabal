Name: dhall
Version: 1.25.0
Cabal-Version: >=1.10
Build-Type: Simple
Tested-With: GHC == 7.10.3, GHC == 8.4.3, GHC == 8.6.1
License: BSD3
License-File: LICENSE
Copyright: 2017 Gabriel Gonzalez
Author: Gabriel Gonzalez
Maintainer: Gabriel439@gmail.com
Bug-Reports: https://github.com/dhall-lang/dhall-haskell/issues
Synopsis: A configuration language guaranteed to terminate
Description:
    Dhall is an explicitly typed configuration language that is not Turing
    complete.  Despite being Turing incomplete, Dhall is a real programming
    language with a type-checker and evaluator.
    .
    Use this library to parse, type-check, evaluate, and pretty-print the Dhall
    configuration language.  This package also includes an executable which
    type-checks a Dhall file and reduces the file to a fully evaluated normal
    form.
    .
    Read "Dhall.Tutorial" to learn how to use this library
Category: Compiler
Extra-Source-Files:
    benchmark/deep-nested-large-record/*.dhall
    benchmark/examples/*.dhall
    benchmark/examples/normalize/*.dhall
    CHANGELOG.md
    dhall-lang/Prelude/Bool/and
    dhall-lang/Prelude/Bool/build
    dhall-lang/Prelude/Bool/even
    dhall-lang/Prelude/Bool/fold
    dhall-lang/Prelude/Bool/not
    dhall-lang/Prelude/Bool/odd
    dhall-lang/Prelude/Bool/or
    dhall-lang/Prelude/Bool/package.dhall
    dhall-lang/Prelude/Bool/show
    dhall-lang/Prelude/Double/package.dhall
    dhall-lang/Prelude/Double/show
    dhall-lang/Prelude/Function/compose
    dhall-lang/Prelude/Function/package.dhall
    dhall-lang/Prelude/Integer/package.dhall
    dhall-lang/Prelude/Integer/show
    dhall-lang/Prelude/Integer/toDouble
    dhall-lang/Prelude/JSON/array
    dhall-lang/Prelude/JSON/bool
    dhall-lang/Prelude/JSON/keyText
    dhall-lang/Prelude/JSON/keyValue
    dhall-lang/Prelude/JSON/Nesting
    dhall-lang/Prelude/JSON/null
    dhall-lang/Prelude/JSON/number
    dhall-lang/Prelude/JSON/object
    dhall-lang/Prelude/JSON/package.dhall
    dhall-lang/Prelude/JSON/render
    dhall-lang/Prelude/JSON/string
    dhall-lang/Prelude/JSON/Tagged
    dhall-lang/Prelude/JSON/Type
    dhall-lang/Prelude/List/all
    dhall-lang/Prelude/List/any
    dhall-lang/Prelude/List/build
    dhall-lang/Prelude/List/concat
    dhall-lang/Prelude/List/concatMap
    dhall-lang/Prelude/List/filter
    dhall-lang/Prelude/List/fold
    dhall-lang/Prelude/List/generate
    dhall-lang/Prelude/List/head
    dhall-lang/Prelude/List/indexed
    dhall-lang/Prelude/List/iterate
    dhall-lang/Prelude/List/last
    dhall-lang/Prelude/List/length
    dhall-lang/Prelude/List/map
    dhall-lang/Prelude/List/null
    dhall-lang/Prelude/List/package.dhall
    dhall-lang/Prelude/List/replicate
    dhall-lang/Prelude/List/reverse
    dhall-lang/Prelude/List/shifted
    dhall-lang/Prelude/List/unzip
    dhall-lang/Prelude/Map/Entry
    dhall-lang/Prelude/Map/keys
    dhall-lang/Prelude/Map/map
    dhall-lang/Prelude/Map/package.dhall
    dhall-lang/Prelude/Map/Type
    dhall-lang/Prelude/Map/values
    dhall-lang/Prelude/Monoid
    dhall-lang/Prelude/Natural/build
    dhall-lang/Prelude/Natural/enumerate
    dhall-lang/Prelude/Natural/equal
    dhall-lang/Prelude/Natural/even
    dhall-lang/Prelude/Natural/fold
    dhall-lang/Prelude/Natural/greaterThan
    dhall-lang/Prelude/Natural/greaterThanEqual
    dhall-lang/Prelude/Natural/isZero
    dhall-lang/Prelude/Natural/lessThan
    dhall-lang/Prelude/Natural/lessThanEqual
    dhall-lang/Prelude/Natural/odd
    dhall-lang/Prelude/Natural/package.dhall
    dhall-lang/Prelude/Natural/product
    dhall-lang/Prelude/Natural/show
    dhall-lang/Prelude/Natural/sum
    dhall-lang/Prelude/Natural/toDouble
    dhall-lang/Prelude/Natural/toInteger
    dhall-lang/Prelude/Optional/all
    dhall-lang/Prelude/Optional/any
    dhall-lang/Prelude/Optional/build
    dhall-lang/Prelude/Optional/concat
    dhall-lang/Prelude/Optional/filter
    dhall-lang/Prelude/Optional/fold
    dhall-lang/Prelude/Optional/head
    dhall-lang/Prelude/Optional/last
    dhall-lang/Prelude/Optional/length
    dhall-lang/Prelude/Optional/map
    dhall-lang/Prelude/Optional/null
    dhall-lang/Prelude/Optional/package.dhall
    dhall-lang/Prelude/Optional/toList
    dhall-lang/Prelude/Optional/unzip
    dhall-lang/Prelude/package.dhall
    dhall-lang/Prelude/Text/concat
    dhall-lang/Prelude/Text/concatMap
    dhall-lang/Prelude/Text/concatMapSep
    dhall-lang/Prelude/Text/concatSep
    dhall-lang/Prelude/Text/package.dhall
    dhall-lang/Prelude/Text/show
    dhall-lang/Prelude/XML/attribute
    dhall-lang/Prelude/XML/element
    dhall-lang/Prelude/XML/emptyAttributes
    dhall-lang/Prelude/XML/leaf
    dhall-lang/Prelude/XML/package.dhall
    dhall-lang/Prelude/XML/render
    dhall-lang/Prelude/XML/text
    dhall-lang/Prelude/XML/Type
    dhall-lang/tests/binary-decode/failure/unit/*.dhallb
    dhall-lang/tests/binary-decode/success/unit/*.dhall
    dhall-lang/tests/binary-decode/success/unit/*.dhallb
    dhall-lang/tests/import/cache/dhall/1220efc43103e49b56c5bf089db8e0365bbfc455b8a2f0dc6ee5727a3586f85969fd
    dhall-lang/tests/import/data/*.txt
    dhall-lang/tests/import/data/*.dhall
    dhall-lang/tests/import/data/fieldOrder/*.dhall
    dhall-lang/tests/import/failure/*.dhall
    dhall-lang/tests/import/success/*.dhall
    dhall-lang/tests/normalization/success/*.dhall
    dhall-lang/tests/normalization/success/haskell-tutorial/access/*.dhall
    dhall-lang/tests/normalization/success/haskell-tutorial/combineTypes/*.dhall
    dhall-lang/tests/normalization/success/haskell-tutorial/prefer/*.dhall
    dhall-lang/tests/normalization/success/haskell-tutorial/projection/*.dhall
    dhall-lang/tests/normalization/success/simple/*.dhall
    dhall-lang/tests/normalization/success/simplifications/*.dhall
    dhall-lang/tests/normalization/success/unit/*.dhall
    dhall-lang/tests/alpha-normalization/success/unit/*.dhall
    dhall-lang/tests/parser/failure/*.dhall
    dhall-lang/tests/parser/success/*.dhall
    dhall-lang/tests/parser/success/*.dhallb
    dhall-lang/tests/parser/success/unit/*.dhall
    dhall-lang/tests/parser/success/unit/*.dhallb
    dhall-lang/tests/parser/success/unit/import/*.dhall
    dhall-lang/tests/parser/success/unit/import/*.dhallb
    dhall-lang/tests/parser/success/unit/import/urls/*.dhall
    dhall-lang/tests/parser/success/unit/import/urls/*.dhallb
    dhall-lang/tests/parser/success/text/*.dhall
    dhall-lang/tests/parser/success/text/*.dhallb
    dhall-lang/tests/semantic-hash/success/*.dhall
    dhall-lang/tests/semantic-hash/success/*.hash
    dhall-lang/tests/semantic-hash/success/haskell-tutorial/access/*.dhall
    dhall-lang/tests/semantic-hash/success/haskell-tutorial/access/*.hash
    dhall-lang/tests/semantic-hash/success/haskell-tutorial/combineTypes/*.dhall
    dhall-lang/tests/semantic-hash/success/haskell-tutorial/combineTypes/*.hash
    dhall-lang/tests/semantic-hash/success/haskell-tutorial/prefer/*.dhall
    dhall-lang/tests/semantic-hash/success/haskell-tutorial/prefer/*.hash
    dhall-lang/tests/semantic-hash/success/haskell-tutorial/projection/*.dhall
    dhall-lang/tests/semantic-hash/success/haskell-tutorial/projection/*.hash
    dhall-lang/tests/semantic-hash/success/prelude/Bool/and/*.dhall
    dhall-lang/tests/semantic-hash/success/prelude/Bool/and/*.hash
    dhall-lang/tests/semantic-hash/success/prelude/Bool/build/*.dhall
    dhall-lang/tests/semantic-hash/success/prelude/Bool/build/*.hash
    dhall-lang/tests/semantic-hash/success/prelude/Bool/even/*.dhall
    dhall-lang/tests/semantic-hash/success/prelude/Bool/even/*.hash
    dhall-lang/tests/semantic-hash/success/prelude/Bool/fold/*.dhall
    dhall-lang/tests/semantic-hash/success/prelude/Bool/fold/*.hash
    dhall-lang/tests/semantic-hash/success/prelude/Bool/not/*.dhall
    dhall-lang/tests/semantic-hash/success/prelude/Bool/not/*.hash
    dhall-lang/tests/semantic-hash/success/prelude/Bool/odd/*.dhall
    dhall-lang/tests/semantic-hash/success/prelude/Bool/odd/*.hash
    dhall-lang/tests/semantic-hash/success/prelude/Bool/or/*.dhall
    dhall-lang/tests/semantic-hash/success/prelude/Bool/or/*.hash
    dhall-lang/tests/semantic-hash/success/prelude/Bool/show/*.dhall
    dhall-lang/tests/semantic-hash/success/prelude/Bool/show/*.hash
    dhall-lang/tests/semantic-hash/success/prelude/Double/show/*.dhall
    dhall-lang/tests/semantic-hash/success/prelude/Double/show/*.hash
    dhall-lang/tests/semantic-hash/success/prelude/Integer/show/*.dhall
    dhall-lang/tests/semantic-hash/success/prelude/Integer/show/*.hash
    dhall-lang/tests/semantic-hash/success/prelude/Integer/toDouble/*.dhall
    dhall-lang/tests/semantic-hash/success/prelude/Integer/toDouble/*.hash
    dhall-lang/tests/semantic-hash/success/prelude/List/all/*.dhall
    dhall-lang/tests/semantic-hash/success/prelude/List/all/*.hash
    dhall-lang/tests/semantic-hash/success/prelude/List/any/*.dhall
    dhall-lang/tests/semantic-hash/success/prelude/List/any/*.hash
    dhall-lang/tests/semantic-hash/success/prelude/List/build/*.dhall
    dhall-lang/tests/semantic-hash/success/prelude/List/build/*.hash
    dhall-lang/tests/semantic-hash/success/prelude/List/concat/*.dhall
    dhall-lang/tests/semantic-hash/success/prelude/List/concat/*.hash
    dhall-lang/tests/semantic-hash/success/prelude/List/concatMap/*.dhall
    dhall-lang/tests/semantic-hash/success/prelude/List/concatMap/*.hash
    dhall-lang/tests/semantic-hash/success/prelude/List/filter/*.dhall
    dhall-lang/tests/semantic-hash/success/prelude/List/filter/*.hash
    dhall-lang/tests/semantic-hash/success/prelude/List/fold/*.dhall
    dhall-lang/tests/semantic-hash/success/prelude/List/fold/*.hash
    dhall-lang/tests/semantic-hash/success/prelude/List/generate/*.dhall
    dhall-lang/tests/semantic-hash/success/prelude/List/generate/*.hash
    dhall-lang/tests/semantic-hash/success/prelude/List/head/*.dhall
    dhall-lang/tests/semantic-hash/success/prelude/List/head/*.hash
    dhall-lang/tests/semantic-hash/success/prelude/List/indexed/*.dhall
    dhall-lang/tests/semantic-hash/success/prelude/List/indexed/*.hash
    dhall-lang/tests/semantic-hash/success/prelude/List/iterate/*.dhall
    dhall-lang/tests/semantic-hash/success/prelude/List/iterate/*.hash
    dhall-lang/tests/semantic-hash/success/prelude/List/last/*.dhall
    dhall-lang/tests/semantic-hash/success/prelude/List/last/*.hash
    dhall-lang/tests/semantic-hash/success/prelude/List/length/*.dhall
    dhall-lang/tests/semantic-hash/success/prelude/List/length/*.hash
    dhall-lang/tests/semantic-hash/success/prelude/List/map/*.dhall
    dhall-lang/tests/semantic-hash/success/prelude/List/map/*.hash
    dhall-lang/tests/semantic-hash/success/prelude/List/null/*.dhall
    dhall-lang/tests/semantic-hash/success/prelude/List/null/*.hash
    dhall-lang/tests/semantic-hash/success/prelude/List/replicate/*.dhall
    dhall-lang/tests/semantic-hash/success/prelude/List/replicate/*.hash
    dhall-lang/tests/semantic-hash/success/prelude/List/reverse/*.dhall
    dhall-lang/tests/semantic-hash/success/prelude/List/reverse/*.hash
    dhall-lang/tests/semantic-hash/success/prelude/List/shifted/*.dhall
    dhall-lang/tests/semantic-hash/success/prelude/List/shifted/*.hash
    dhall-lang/tests/semantic-hash/success/prelude/List/unzip/*.dhall
    dhall-lang/tests/semantic-hash/success/prelude/List/unzip/*.hash
    dhall-lang/tests/semantic-hash/success/prelude/Natural/build/*.dhall
    dhall-lang/tests/semantic-hash/success/prelude/Natural/build/*.hash
    dhall-lang/tests/semantic-hash/success/prelude/Natural/enumerate/*.dhall
    dhall-lang/tests/semantic-hash/success/prelude/Natural/enumerate/*.hash
    dhall-lang/tests/semantic-hash/success/prelude/Natural/even/*.dhall
    dhall-lang/tests/semantic-hash/success/prelude/Natural/even/*.hash
    dhall-lang/tests/semantic-hash/success/prelude/Natural/fold/*.dhall
    dhall-lang/tests/semantic-hash/success/prelude/Natural/fold/*.hash
    dhall-lang/tests/semantic-hash/success/prelude/Natural/isZero/*.dhall
    dhall-lang/tests/semantic-hash/success/prelude/Natural/isZero/*.hash
    dhall-lang/tests/semantic-hash/success/prelude/Natural/odd/*.dhall
    dhall-lang/tests/semantic-hash/success/prelude/Natural/odd/*.hash
    dhall-lang/tests/semantic-hash/success/prelude/Natural/product/*.dhall
    dhall-lang/tests/semantic-hash/success/prelude/Natural/product/*.hash
    dhall-lang/tests/semantic-hash/success/prelude/Natural/show/*.dhall
    dhall-lang/tests/semantic-hash/success/prelude/Natural/show/*.hash
    dhall-lang/tests/semantic-hash/success/prelude/Natural/sum/*.dhall
    dhall-lang/tests/semantic-hash/success/prelude/Natural/sum/*.hash
    dhall-lang/tests/semantic-hash/success/prelude/Natural/toDouble/*.dhall
    dhall-lang/tests/semantic-hash/success/prelude/Natural/toDouble/*.hash
    dhall-lang/tests/semantic-hash/success/prelude/Natural/toInteger/*.dhall
    dhall-lang/tests/semantic-hash/success/prelude/Natural/toInteger/*.hash
    dhall-lang/tests/semantic-hash/success/prelude/Optional/all/*.dhall
    dhall-lang/tests/semantic-hash/success/prelude/Optional/all/*.hash
    dhall-lang/tests/semantic-hash/success/prelude/Optional/any/*.dhall
    dhall-lang/tests/semantic-hash/success/prelude/Optional/any/*.hash
    dhall-lang/tests/semantic-hash/success/prelude/Optional/build/*.dhall
    dhall-lang/tests/semantic-hash/success/prelude/Optional/build/*.hash
    dhall-lang/tests/semantic-hash/success/prelude/Optional/concat/*.dhall
    dhall-lang/tests/semantic-hash/success/prelude/Optional/concat/*.hash
    dhall-lang/tests/semantic-hash/success/prelude/Optional/filter/*.dhall
    dhall-lang/tests/semantic-hash/success/prelude/Optional/filter/*.hash
    dhall-lang/tests/semantic-hash/success/prelude/Optional/fold/*.dhall
    dhall-lang/tests/semantic-hash/success/prelude/Optional/fold/*.hash
    dhall-lang/tests/semantic-hash/success/prelude/Optional/head/*.dhall
    dhall-lang/tests/semantic-hash/success/prelude/Optional/head/*.hash
    dhall-lang/tests/semantic-hash/success/prelude/Optional/last/*.dhall
    dhall-lang/tests/semantic-hash/success/prelude/Optional/last/*.hash
    dhall-lang/tests/semantic-hash/success/prelude/Optional/length/*.dhall
    dhall-lang/tests/semantic-hash/success/prelude/Optional/length/*.hash
    dhall-lang/tests/semantic-hash/success/prelude/Optional/map/*.dhall
    dhall-lang/tests/semantic-hash/success/prelude/Optional/map/*.hash
    dhall-lang/tests/semantic-hash/success/prelude/Optional/null/*.dhall
    dhall-lang/tests/semantic-hash/success/prelude/Optional/null/*.hash
    dhall-lang/tests/semantic-hash/success/prelude/Optional/toList/*.dhall
    dhall-lang/tests/semantic-hash/success/prelude/Optional/toList/*.hash
    dhall-lang/tests/semantic-hash/success/prelude/Optional/unzip/*.dhall
    dhall-lang/tests/semantic-hash/success/prelude/Optional/unzip/*.hash
    dhall-lang/tests/semantic-hash/success/prelude/Text/concat/*.dhall
    dhall-lang/tests/semantic-hash/success/prelude/Text/concat/*.hash
    dhall-lang/tests/semantic-hash/success/prelude/Text/concatMap/*.dhall
    dhall-lang/tests/semantic-hash/success/prelude/Text/concatMap/*.hash
    dhall-lang/tests/semantic-hash/success/prelude/Text/concatMapSep/*.dhall
    dhall-lang/tests/semantic-hash/success/prelude/Text/concatMapSep/*.hash
    dhall-lang/tests/semantic-hash/success/prelude/Text/concatSep/*.dhall
    dhall-lang/tests/semantic-hash/success/prelude/Text/concatSep/*.hash
    dhall-lang/tests/semantic-hash/success/prelude/Text/show/*.dhall
    dhall-lang/tests/semantic-hash/success/prelude/Text/show/*.hash
    dhall-lang/tests/semantic-hash/success/simple/*.dhall
    dhall-lang/tests/semantic-hash/success/simple/*.hash
    dhall-lang/tests/semantic-hash/success/simplifications/*.dhall
    dhall-lang/tests/semantic-hash/success/simplifications/*.hash
    dhall-lang/tests/typecheck/data/*.dhall
    dhall-lang/tests/typecheck/failure/*.dhall
    dhall-lang/tests/typecheck/success/*.dhall
    dhall-lang/tests/typecheck/success/prelude/Bool/and/*.dhall
    dhall-lang/tests/typecheck/success/prelude/Bool/and/*.dhall
    dhall-lang/tests/typecheck/success/prelude/Bool/build/*.dhall
    dhall-lang/tests/typecheck/success/prelude/Bool/build/*.dhall
    dhall-lang/tests/typecheck/success/prelude/Bool/even/*.dhall
    dhall-lang/tests/typecheck/success/prelude/Bool/even/*.dhall
    dhall-lang/tests/typecheck/success/prelude/Bool/fold/*.dhall
    dhall-lang/tests/typecheck/success/prelude/Bool/fold/*.dhall
    dhall-lang/tests/typecheck/success/prelude/Bool/not/*.dhall
    dhall-lang/tests/typecheck/success/prelude/Bool/not/*.dhall
    dhall-lang/tests/typecheck/success/prelude/Bool/odd/*.dhall
    dhall-lang/tests/typecheck/success/prelude/Bool/odd/*.dhall
    dhall-lang/tests/typecheck/success/prelude/Bool/or/*.dhall
    dhall-lang/tests/typecheck/success/prelude/Bool/or/*.dhall
    dhall-lang/tests/typecheck/success/prelude/Bool/show/*.dhall
    dhall-lang/tests/typecheck/success/prelude/Bool/show/*.dhall
    dhall-lang/tests/typecheck/success/prelude/Double/show/*.dhall
    dhall-lang/tests/typecheck/success/prelude/Double/show/*.dhall
    dhall-lang/tests/typecheck/success/prelude/Integer/show/*.dhall
    dhall-lang/tests/typecheck/success/prelude/Integer/show/*.dhall
    dhall-lang/tests/typecheck/success/prelude/Integer/toDouble/*.dhall
    dhall-lang/tests/typecheck/success/prelude/Integer/toDouble/*.dhall
    dhall-lang/tests/typecheck/success/prelude/List/all/*.dhall
    dhall-lang/tests/typecheck/success/prelude/List/all/*.dhall
    dhall-lang/tests/typecheck/success/prelude/List/any/*.dhall
    dhall-lang/tests/typecheck/success/prelude/List/any/*.dhall
    dhall-lang/tests/typecheck/success/prelude/List/build/*.dhall
    dhall-lang/tests/typecheck/success/prelude/List/build/*.dhall
    dhall-lang/tests/typecheck/success/prelude/List/concat/*.dhall
    dhall-lang/tests/typecheck/success/prelude/List/concat/*.dhall
    dhall-lang/tests/typecheck/success/prelude/List/concatMap/*.dhall
    dhall-lang/tests/typecheck/success/prelude/List/concatMap/*.dhall
    dhall-lang/tests/typecheck/success/prelude/List/filter/*.dhall
    dhall-lang/tests/typecheck/success/prelude/List/filter/*.dhall
    dhall-lang/tests/typecheck/success/prelude/List/fold/*.dhall
    dhall-lang/tests/typecheck/success/prelude/List/fold/*.dhall
    dhall-lang/tests/typecheck/success/prelude/List/generate/*.dhall
    dhall-lang/tests/typecheck/success/prelude/List/generate/*.dhall
    dhall-lang/tests/typecheck/success/prelude/List/head/*.dhall
    dhall-lang/tests/typecheck/success/prelude/List/head/*.dhall
    dhall-lang/tests/typecheck/success/prelude/List/indexed/*.dhall
    dhall-lang/tests/typecheck/success/prelude/List/indexed/*.dhall
    dhall-lang/tests/typecheck/success/prelude/List/iterate/*.dhall
    dhall-lang/tests/typecheck/success/prelude/List/iterate/*.dhall
    dhall-lang/tests/typecheck/success/prelude/List/last/*.dhall
    dhall-lang/tests/typecheck/success/prelude/List/last/*.dhall
    dhall-lang/tests/typecheck/success/prelude/List/length/*.dhall
    dhall-lang/tests/typecheck/success/prelude/List/length/*.dhall
    dhall-lang/tests/typecheck/success/prelude/List/map/*.dhall
    dhall-lang/tests/typecheck/success/prelude/List/map/*.dhall
    dhall-lang/tests/typecheck/success/prelude/List/null/*.dhall
    dhall-lang/tests/typecheck/success/prelude/List/null/*.dhall
    dhall-lang/tests/typecheck/success/prelude/List/replicate/*.dhall
    dhall-lang/tests/typecheck/success/prelude/List/replicate/*.dhall
    dhall-lang/tests/typecheck/success/prelude/List/reverse/*.dhall
    dhall-lang/tests/typecheck/success/prelude/List/reverse/*.dhall
    dhall-lang/tests/typecheck/success/prelude/List/shifted/*.dhall
    dhall-lang/tests/typecheck/success/prelude/List/shifted/*.dhall
    dhall-lang/tests/typecheck/success/prelude/List/unzip/*.dhall
    dhall-lang/tests/typecheck/success/prelude/List/unzip/*.dhall
    dhall-lang/tests/typecheck/success/prelude/Monoid/*.dhall
    dhall-lang/tests/typecheck/success/prelude/Natural/build/*.dhall
    dhall-lang/tests/typecheck/success/prelude/Natural/build/*.dhall
    dhall-lang/tests/typecheck/success/prelude/Natural/enumerate/*.dhall
    dhall-lang/tests/typecheck/success/prelude/Natural/enumerate/*.dhall
    dhall-lang/tests/typecheck/success/prelude/Natural/even/*.dhall
    dhall-lang/tests/typecheck/success/prelude/Natural/even/*.dhall
    dhall-lang/tests/typecheck/success/prelude/Natural/fold/*.dhall
    dhall-lang/tests/typecheck/success/prelude/Natural/fold/*.dhall
    dhall-lang/tests/typecheck/success/prelude/Natural/isZero/*.dhall
    dhall-lang/tests/typecheck/success/prelude/Natural/isZero/*.dhall
    dhall-lang/tests/typecheck/success/prelude/Natural/odd/*.dhall
    dhall-lang/tests/typecheck/success/prelude/Natural/odd/*.dhall
    dhall-lang/tests/typecheck/success/prelude/Natural/product/*.dhall
    dhall-lang/tests/typecheck/success/prelude/Natural/product/*.dhall
    dhall-lang/tests/typecheck/success/prelude/Natural/show/*.dhall
    dhall-lang/tests/typecheck/success/prelude/Natural/show/*.dhall
    dhall-lang/tests/typecheck/success/prelude/Natural/sum/*.dhall
    dhall-lang/tests/typecheck/success/prelude/Natural/sum/*.dhall
    dhall-lang/tests/typecheck/success/prelude/Natural/toDouble/*.dhall
    dhall-lang/tests/typecheck/success/prelude/Natural/toDouble/*.dhall
    dhall-lang/tests/typecheck/success/prelude/Natural/toInteger/*.dhall
    dhall-lang/tests/typecheck/success/prelude/Natural/toInteger/*.dhall
    dhall-lang/tests/typecheck/success/prelude/Optional/all/*.dhall
    dhall-lang/tests/typecheck/success/prelude/Optional/all/*.dhall
    dhall-lang/tests/typecheck/success/prelude/Optional/any/*.dhall
    dhall-lang/tests/typecheck/success/prelude/Optional/any/*.dhall
    dhall-lang/tests/typecheck/success/prelude/Optional/build/*.dhall
    dhall-lang/tests/typecheck/success/prelude/Optional/build/*.dhall
    dhall-lang/tests/typecheck/success/prelude/Optional/concat/*.dhall
    dhall-lang/tests/typecheck/success/prelude/Optional/concat/*.dhall
    dhall-lang/tests/typecheck/success/prelude/Optional/filter/*.dhall
    dhall-lang/tests/typecheck/success/prelude/Optional/filter/*.dhall
    dhall-lang/tests/typecheck/success/prelude/Optional/fold/*.dhall
    dhall-lang/tests/typecheck/success/prelude/Optional/fold/*.dhall
    dhall-lang/tests/typecheck/success/prelude/Optional/head/*.dhall
    dhall-lang/tests/typecheck/success/prelude/Optional/head/*.dhall
    dhall-lang/tests/typecheck/success/prelude/Optional/last/*.dhall
    dhall-lang/tests/typecheck/success/prelude/Optional/last/*.dhall
    dhall-lang/tests/typecheck/success/prelude/Optional/length/*.dhall
    dhall-lang/tests/typecheck/success/prelude/Optional/length/*.dhall
    dhall-lang/tests/typecheck/success/prelude/Optional/map/*.dhall
    dhall-lang/tests/typecheck/success/prelude/Optional/map/*.dhall
    dhall-lang/tests/typecheck/success/prelude/Optional/null/*.dhall
    dhall-lang/tests/typecheck/success/prelude/Optional/null/*.dhall
    dhall-lang/tests/typecheck/success/prelude/Optional/toList/*.dhall
    dhall-lang/tests/typecheck/success/prelude/Optional/toList/*.dhall
    dhall-lang/tests/typecheck/success/prelude/Optional/unzip/*.dhall
    dhall-lang/tests/typecheck/success/prelude/Optional/unzip/*.dhall
    dhall-lang/tests/typecheck/success/prelude/Text/concat/*.dhall
    dhall-lang/tests/typecheck/success/prelude/Text/concat/*.dhall
    dhall-lang/tests/typecheck/success/prelude/Text/concatMap/*.dhall
    dhall-lang/tests/typecheck/success/prelude/Text/concatMap/*.dhall
    dhall-lang/tests/typecheck/success/prelude/Text/concatMapSep/*.dhall
    dhall-lang/tests/typecheck/success/prelude/Text/concatMapSep/*.dhall
    dhall-lang/tests/typecheck/success/prelude/Text/concatSep/*.dhall
    dhall-lang/tests/typecheck/success/prelude/Text/concatSep/*.dhall
    dhall-lang/tests/typecheck/success/simple/access/*.dhall
    dhall-lang/tests/typecheck/success/simple/*.dhall
    dhall-lang/tests/type-inference/success/simple/*.dhall
    dhall-lang/tests/type-inference/success/unit/*.dhall
    tests/format/*.dhall
    tests/lint/success/*.dhall
    tests/diff/*.dhall
    tests/diff/*.txt
    tests/recursive/*.dhall
    tests/regression/*.dhall
    tests/tutorial/*.dhall

Source-Repository head
    Type: git
    Location: https://github.com/dhall-lang/dhall-haskell/tree/master/dhall

Flag with-http
  Description: Include support for importing dhall modules from HTTP URLs
  Default:     True
  Manual:      True

Flag cross
  Description: Disable TemplateHaskell to make cross-compiling easier
  Default:     False
  Manual:      True

Library
    Hs-Source-Dirs: src
    Build-Depends:
        base                        >= 4.8.2.0  && < 5   ,
        aeson                       >= 1.0.0.0  && < 1.5 ,
        aeson-pretty                               < 0.9 ,
        ansi-terminal               >= 0.6.3.1  && < 0.11,
        bytestring                                 < 0.11,
        case-insensitive                           < 1.3 ,
        cborg                       >= 0.2.0.0  && < 0.3 ,
        cborg-json                                 < 0.3 ,
        containers                  >= 0.5.0.0  && < 0.7 ,
        contravariant                              < 1.6 ,
        cryptonite                  >= 0.23     && < 1.0 ,
        data-fix                                   < 0.3 ,
        deepseq                                    < 1.5 ,
        Diff                        >= 0.2      && < 0.4 ,
        directory                   >= 1.2.2.0  && < 1.4 ,
        dotgen                      >= 0.4.2    && < 0.5 ,
        either                      >= 5        && < 5.1,
        exceptions                  >= 0.8.3    && < 0.11,
        filepath                    >= 1.4      && < 1.5 ,
        haskeline                   >= 0.7.2.1  && < 0.8 ,
        lens-family-core            >= 1.0.0    && < 2.1 ,
        megaparsec                  >= 6.5.0    && < 7.1 ,
        memory                      >= 0.14     && < 0.16,
        mtl                         >= 2.2.1    && < 2.3 ,
        network-uri                 >= 2.6      && < 2.7 ,
        optparse-applicative        >= 0.14.0.0 && < 0.16,
        parsers                     >= 0.12.4   && < 0.13,
        prettyprinter               >= 1.2.0.1  && < 1.3 ,
        prettyprinter-ansi-terminal >= 1.1.1    && < 1.2 ,
<<<<<<< HEAD
        profunctors                 >= 3.1.2    && < 5.5 ,
=======
        profunctors                 >= 3.1.2    && < 5.6 ,
        recursion-schemes           >= 5.0.1    && < 6.0 ,
>>>>>>> 70948b3c
        repline                     >= 0.2.1.0  && < 0.3 ,
        serialise                   >= 0.2.0.0  && < 0.3 ,
        scientific                  >= 0.3.0.0  && < 0.4 ,
        template-haskell                           < 2.15,
        text                        >= 0.11.1.0 && < 1.3 ,
        th-lift-instances           >= 0.1.13   && < 0.2 ,
        transformers                >= 0.2.0.0  && < 0.6 ,
        transformers-compat         >= 0.6.2    && < 0.7 ,
        unordered-containers        >= 0.1.3.0  && < 0.3 ,
        uri-encode                                 < 1.6 ,
        vector                      >= 0.11.0.0 && < 0.13
    if flag(with-http)
      Build-Depends:
        http-types                  >= 0.7.0    && < 0.13,
        http-client                 >= 0.4.30   && < 0.7 ,
        http-client-tls             >= 0.2.0    && < 0.4
    if !impl(ghc >= 8.0) && !impl(eta >= 0.8.4)
      Build-Depends: semigroups == 0.18.*
      Build-Depends: transformers == 0.4.2.*
      Build-Depends: fail == 4.9.*
    if impl(ghcjs)
      Build-Depends: ghcjs-xhr

    Other-Extensions:
        BangPatterns
        CPP
        DefaultSignatures
        DeriveAnyClass
        DeriveDataTypeable
        DeriveFunctor
        DeriveGeneric
        DeriveTraversable
        FlexibleContexts
        FlexibleInstances
        GeneralizedNewtypeDeriving
        MultiParamTypeClasses
        NamedFieldPuns
        OverloadedLists
        OverloadedStrings
        RankNTypes
        RecordWildCards
        ScopedTypeVariables
        StandaloneDeriving
        TupleSections
        TypeFamilies
        TypeOperators
        UnicodeSyntax
    if !flag(cross)
        Other-Extensions:
            TemplateHaskell

    Exposed-Modules:
        Dhall,
        Dhall.Binary,
        Dhall.Context,
        Dhall.Core,
        Dhall.Diff,
        Dhall.Format,
        Dhall.Freeze,
        Dhall.Hash,
        Dhall.Import,
        Dhall.Lint,
        Dhall.Main,
        Dhall.Map,
        Dhall.Optics,
        Dhall.Set,
        Dhall.Src,
        Dhall.Parser,
        Dhall.Parser.Expression,
        Dhall.Parser.Token,
        Dhall.Pretty,
        Dhall.Repl,
        Dhall.Tutorial,
        Dhall.TypeCheck,
        Dhall.Util
    if !flag(cross)
        Exposed-Modules:
            Dhall.TH
    Other-Modules:
        Dhall.Pretty.Internal,
        Dhall.Parser.Combinators,
        Dhall.Import.Types,
        Dhall.Eval,
        Paths_dhall
    if flag(with-http)
      Other-Modules:
        Dhall.Import.HTTP

    GHC-Options: -Wall -fwarn-incomplete-uni-patterns
    Default-Language: Haskell2010

Executable dhall
    Hs-Source-Dirs: dhall
    Main-Is: Main.hs
    Build-Depends: base, dhall
    GHC-Options: -Wall -rtsopts
    Default-Language: Haskell2010

Test-Suite tasty
    Type: exitcode-stdio-1.0
    Hs-Source-Dirs: tests
    Main-Is: Dhall/Test/Main.hs
    GHC-Options: -Wall
    Other-Modules:
        Dhall.Test.Dhall
        Dhall.Test.Diff
        Dhall.Test.Format
        Dhall.Test.Import
        Dhall.Test.Lint
        Dhall.Test.Normalization
        Dhall.Test.Parser
        Dhall.Test.QuickCheck
        Dhall.Test.Regression
        Dhall.Test.SemanticHash
        Dhall.Test.Tutorial
        Dhall.Test.TypeCheck
        Dhall.Test.TypeInference
        Dhall.Test.Util
    Build-Depends:
        base                      >= 4        && < 5   ,
        bytestring                               < 0.11,
        cborg                     >= 0.2.0.0  && < 0.3 ,
        containers                                     ,
        data-fix                                       ,
        deepseq                   >= 1.2.0.1  && < 1.5 ,
        dhall                                          ,
        directory                                      ,
        filepath                                       ,
        foldl                                    < 1.5 ,
        generic-random            >= 1.3.0.0  && < 1.4 ,
        lens-family-core          >= 1.0.0    && < 2.1 ,
        megaparsec                                     ,
        prettyprinter                                  ,
        QuickCheck                >= 2.10     && < 2.14,
        quickcheck-instances      >= 0.3.12   && < 0.4 ,
        scientific                                     ,
        semigroups                                     ,
        serialise                                      ,
        spoon                                    < 0.4 ,
        tasty                     >= 0.11.2   && < 1.3 ,
        tasty-expected-failure                   < 0.12,
        tasty-hunit               >= 0.10     && < 0.11,
        tasty-quickcheck          >= 0.9.2    && < 0.11,
        text                      >= 0.11.1.0 && < 1.3 ,
        transformers                                   ,
        turtle                                   < 1.6 ,
        vector                    >= 0.11.0.0 && < 0.13
    if flag(with-http)
      CPP-Options:
        -DWITH_HTTP
    Default-Language: Haskell2010

Test-Suite doctest
    Type: exitcode-stdio-1.0
    Hs-Source-Dirs: doctest
    Main-Is: Main.hs
    GHC-Options: -Wall
    Build-Depends:
        base                          ,
        directory                     ,
        filepath                < 1.5 ,
        mockery                 < 0.4 ,
        doctest   >= 0.7.0   && < 0.17
    Default-Language: Haskell2010
    -- `doctest` doesn't work with `MIN_VERSION` macros before GHC 8
    --
    --  See: https://ghc.haskell.org/trac/ghc/ticket/10970
    if impl(ghc < 8.0)
      Buildable: False

Benchmark dhall-parser
    Type: exitcode-stdio-1.0
    Hs-Source-Dirs: benchmark/parser
    Main-Is: Main.hs
    Build-Depends:
        base                      >= 4        && < 5  ,
        bytestring                                    ,
        containers                >= 0.5.0.0  && < 0.7,
        dhall                                         ,
        directory                                     ,
        gauge                     >= 0.2.3    && < 0.3,
        serialise                                     ,
        text                      >= 0.11.1.0 && < 1.3
    Default-Language: Haskell2010
    Other-Extensions:
        TypeApplications
    ghc-options: -rtsopts

Benchmark deep-nested-large-record
    Type: exitcode-stdio-1.0
    Hs-Source-Dirs: benchmark/deep-nested-large-record
    Main-Is: Main.hs
    Build-Depends:
        base                      >= 4        && < 5  ,
        containers                >= 0.5.0.0  && < 0.7,
        dhall                                         ,
        gauge                     >= 0.2.3    && < 0.3
    Default-Language: Haskell2010<|MERGE_RESOLUTION|>--- conflicted
+++ resolved
@@ -468,12 +468,7 @@
         parsers                     >= 0.12.4   && < 0.13,
         prettyprinter               >= 1.2.0.1  && < 1.3 ,
         prettyprinter-ansi-terminal >= 1.1.1    && < 1.2 ,
-<<<<<<< HEAD
-        profunctors                 >= 3.1.2    && < 5.5 ,
-=======
         profunctors                 >= 3.1.2    && < 5.6 ,
-        recursion-schemes           >= 5.0.1    && < 6.0 ,
->>>>>>> 70948b3c
         repline                     >= 0.2.1.0  && < 0.3 ,
         serialise                   >= 0.2.0.0  && < 0.3 ,
         scientific                  >= 0.3.0.0  && < 0.4 ,
