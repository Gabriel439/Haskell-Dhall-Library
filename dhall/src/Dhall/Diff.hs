--- conflicted
+++ resolved
@@ -160,15 +160,8 @@
     r1 = Dhall.Core.alphaNormalize (Dhall.Core.normalize r0)
 
 -- | Render the difference between two expressions
-<<<<<<< HEAD
-diff :: (Eq a, Pretty a) => Expr s a -> Expr s a -> Diff
+diff :: (Eq a, Pretty a) => Expr Void a -> Expr Void a -> Diff
 diff = diffExpression
-=======
-diff :: (Eq a, Pretty a) => Expr Void a -> Expr Void a -> Doc Ann
-diff l0 r0 = doc
-  where
-    Diff {..} = diffExpression l0 r0
->>>>>>> dbcfe701
 
 diffPrimitive :: Eq a => (a -> Diff) -> a -> a -> Diff
 diffPrimitive f l r
