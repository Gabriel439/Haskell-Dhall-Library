--- conflicted
+++ resolved
@@ -14,7 +14,7 @@
 import Control.Exception (Exception)
 import Data.Monoid ((<>))
 import Dhall.Pretty (CharacterSet(..), annToAnsiStyle)
-import Dhall.Util (Censor, Input(..))
+import Dhall.Util (Censor, Input(..), Header(..))
 
 import qualified Data.Text.Prettyprint.Doc                 as Pretty
 import qualified Data.Text.Prettyprint.Doc.Render.Terminal as Pretty.Terminal
@@ -51,16 +51,16 @@
     :: Format
     -> IO ()
 format (Format {..}) = do
-    let layoutHeaderAndExpr header expr =
+    let layoutHeaderAndExpr (Header header, expr) =
             Dhall.Pretty.layout
                 (   Pretty.pretty header
                 <>  Dhall.Pretty.prettyCharacterSet characterSet expr 
                 <>  "\n")
 
     let layoutInput input = do
-            (header, expr) <- Dhall.Util.getExpressionAndHeader censor input
+            headerAndExpr <- Dhall.Util.getExpressionAndHeader censor input
 
-            return (layoutHeaderAndExpr header expr)
+            return (layoutHeaderAndExpr headerAndExpr)
 
     case formatMode of
         Modify {..} -> do
@@ -68,70 +68,30 @@
 
             case inplace of
                 InputFile file -> do
-<<<<<<< HEAD
                     System.IO.withFile file System.IO.WriteMode (\handle -> do
                         Pretty.Terminal.renderIO handle (Pretty.unAnnotateS docStream))
-=======
-                    (Dhall.Util.Header header, expr) <-
-                        Dhall.Util.getExpressionAndHeader censor (InputFile file)
-
-                    let doc =   Pretty.pretty header
-                            <>  Pretty.unAnnotate (Dhall.Pretty.prettyCharacterSet characterSet expr)
-                            <>  "\n"
-
-                    System.IO.withFile file System.IO.WriteMode (\handle -> do
-                        Pretty.Terminal.renderIO handle (Dhall.Pretty.layout doc))
-                StandardInput -> do
-                    (Dhall.Util.Header header, expr) <-
-                        Dhall.Util.getExpressionAndHeader censor StandardInput
-
-                    let doc =   Pretty.pretty header
-                            <>  Dhall.Pretty.prettyCharacterSet characterSet expr
-                            <>  "\n"
->>>>>>> e931451a
 
                 StandardInput -> do
                     supportsANSI <- System.Console.ANSI.hSupportsANSI System.IO.stdout
 
-<<<<<<< HEAD
                     Pretty.Terminal.renderIO
                         System.IO.stdout
                         (if supportsANSI
                             then (fmap annToAnsiStyle docStream)
                             else (Pretty.unAnnotateS docStream))
 
-=======
-                    if supportsANSI
-                      then
-                        Pretty.Terminal.renderIO
-                          System.IO.stdout
-                          (fmap annToAnsiStyle (Dhall.Pretty.layout doc))
-                      else
-                        Pretty.Terminal.renderIO
-                          System.IO.stdout
-                          (Dhall.Pretty.layout (Pretty.unAnnotate doc))
->>>>>>> e931451a
         Check {..} -> do
             originalText <- case path of
                 InputFile file -> Data.Text.IO.readFile file
                 StandardInput  -> Data.Text.IO.getContents
 
-<<<<<<< HEAD
-            docStream <- layoutInput path
+            docStream <- case path of
+                InputFile _    -> layoutInput path
+                StandardInput  -> do
+                    headerAndExpr <- Dhall.Util.getExpressionAndHeaderFromStdinText censor originalText
+                    return (layoutHeaderAndExpr headerAndExpr)
 
             let formattedText = Pretty.Text.renderStrict docStream
-=======
-            (Dhall.Util.Header header, expr) <- case path of
-                InputFile _ -> Dhall.Util.getExpressionAndHeader censor path
-                StandardInput  -> Dhall.Util.getExpressionAndHeaderFromStdinText censor originalText
-
-            let doc =   Pretty.pretty header
-                    <>  Pretty.unAnnotate (Dhall.Pretty.prettyCharacterSet characterSet expr)
-                    <>  "\n"
-
-            let formattedText =
-                    Pretty.Text.renderStrict (Dhall.Pretty.layout doc)
->>>>>>> e931451a
 
             if originalText == formattedText
                 then return ()
