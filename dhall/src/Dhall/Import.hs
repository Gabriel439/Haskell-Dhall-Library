--- conflicted
+++ resolved
@@ -1138,8 +1138,7 @@
 -- | Assert than an expression is import-free
 assertNoImports :: MonadIO io => Expr Src Import -> io (Expr Src Void)
 assertNoImports expression =
-<<<<<<< HEAD
-    Dhall.Core.throws (traverse (\_ -> Left ImportResolutionDisabled) expression)
+    Core.throws (traverse (\_ -> Left ImportResolutionDisabled) expression)
 
 {-| This function is used by the @--transitive@ option of the
     @dhall {freeze,format,lint}@ subcommands to determine which dependencies
@@ -1200,7 +1199,4 @@
                     ignore
 
                 Env{} ->
-                    ignore
-=======
-    Core.throws (traverse (\_ -> Left ImportResolutionDisabled) expression)
->>>>>>> 89ab0958
+                    ignore