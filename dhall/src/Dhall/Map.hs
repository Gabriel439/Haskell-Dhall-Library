--- conflicted
+++ resolved
@@ -1,11 +1,8 @@
 {-# LANGUAGE CPP                #-}
 {-# LANGUAGE DeriveAnyClass     #-}
 {-# LANGUAGE DeriveDataTypeable #-}
-<<<<<<< HEAD
+{-# LANGUAGE DeriveGeneric      #-}
 {-# LANGUAGE DeriveLift         #-}
-=======
-{-# LANGUAGE DeriveGeneric      #-}
->>>>>>> 40ec8374
 {-# LANGUAGE DeriveTraversable  #-}
 {-# LANGUAGE RecordWildCards    #-}
 {-# LANGUAGE TypeFamilies       #-}
@@ -72,12 +69,9 @@
 import Control.DeepSeq (NFData)
 import Data.Data (Data)
 import Data.Semigroup
-<<<<<<< HEAD
+import GHC.Generics (Generic)
 import Instances.TH.Lift ()
 import Language.Haskell.TH.Syntax (Lift)
-=======
-import GHC.Generics (Generic)
->>>>>>> 40ec8374
 import Prelude hiding (filter, lookup)
 
 import qualified Data.List
@@ -94,20 +88,12 @@
     and also to improve performance
 -}
 data Map k v = Map (Data.Map.Map k v) (Keys k)
-<<<<<<< HEAD
-    deriving (Data, Lift)
-=======
-    deriving (Data, Generic, NFData)
->>>>>>> 40ec8374
+    deriving (Data, Generic, NFData, Lift)
 
 data Keys a
     = Sorted
     | Original [a]
-<<<<<<< HEAD
-    deriving (Data, Lift)
-=======
-    deriving (Data, Generic, NFData)
->>>>>>> 40ec8374
+    deriving (Data, Generic, NFData, Lift)
 
 instance (Ord k, Eq v) => Eq (Map k v) where
   m1 == m2 =
