--- conflicted
+++ resolved
@@ -324,16 +324,11 @@
             f <-    (Some <$ _Some <* nonemptyWhitespace)
                 <|> return id
             a <- noted importExpression_
-<<<<<<< HEAD
-            b <- Text.Megaparsec.many (try (nonemptyWhitespace *> noted importExpression_))
-            return (foldl' app (f a) b)
-=======
             bs <- Text.Megaparsec.many . try $ do
                 (sep, _) <- Text.Megaparsec.match nonemptyWhitespace
                 b <- importExpression_
                 return (sep, b)
-            return (foldl app (f a) bs)
->>>>>>> c3ac963b
+            return (foldl' app (f a) bs)
           where
             app a (sep, b)
                 | Note (Src left _ bytesL) _ <- a
