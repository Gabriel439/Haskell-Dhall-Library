{-# LANGUAGE DeriveDataTypeable #-}
{-# LANGUAGE DeriveAnyClass #-}
{-# LANGUAGE DeriveGeneric #-}
{-# LANGUAGE DeriveLift #-}

-- | This module only exports ways of constructing a Set,
-- retrieving List, Set, and Seq representations of the same data,
-- as well as a novel "difference" function.
-- Any other Set-like or List-like functionality
-- should be obtained through toSet and toList, respectively.
module Dhall.Set (
      Set(..)
    , toList
    , toSet
    , toSeq
    , fromList
    , fromSet
    , append
    , empty
    , difference
    , sort
    , isSorted
    , null
    ) where

import Prelude hiding (null)
import Control.DeepSeq (NFData)
import Data.List (foldl')
import Data.Sequence (Seq, (|>))
import Data.Data (Data)
import GHC.Generics (Generic)
import Instances.TH.Lift ()
import Language.Haskell.TH.Syntax (Lift)

import qualified Data.Set
import qualified Data.Sequence
import qualified Data.Foldable

data Set a = Set (Data.Set.Set a) (Seq a)
<<<<<<< HEAD
    deriving (Eq, Generic, Ord, Show, Data, Lift)
=======
    deriving (Eq, Generic, Ord, Show, Data, NFData)
>>>>>>> 40ec8374

instance Foldable Set where
    foldMap f = foldMap f . toSeq

toSet :: Set a -> Data.Set.Set a
toSet (Set s _) = s

toSeq :: Set a -> Seq a
toSeq (Set _ xs) = xs

toList :: Set a -> [a]
toList = Data.Foldable.toList

-- O(n log n) time complexity, O(n) space complexity.
-- Implementing it this way is a little silly, but is faster than (nub xs).
-- n.b. toList . fromList = id, only if the list elements are unique
fromList :: Ord a => [a] -> Set a
fromList = foldl' (flip append) empty

fromSet :: Data.Set.Set a -> Set a
fromSet s = Set s (Data.Sequence.fromList (Data.Set.elems s))

-- O(log n) time complexity.
append :: Ord a => a -> Set a -> Set a
append x os@(Set s xs)
    | Data.Set.member x s = os
    | otherwise = Set (Data.Set.insert x s) (xs |> x)

empty :: Set a
empty = Set Data.Set.empty Data.Sequence.empty

-- | Returns, in order, all elements of the first Set not present in the second.
-- (It doesn't matter in what order the elements appear in the second Set.)
difference :: Ord a => Set a -> Set a -> [a]
difference os (Set s _) =
    filter (\ x -> not (Data.Set.member x s)) (toList os)

{-| Sort the set elements, forgetting their original ordering.

>>> sort (fromList [2, 1]) == fromList [1, 2]
True
-}
sort :: Ord a => Set a -> Set a
sort (Set s xs) = Set s (Data.Sequence.sort xs)

{-|
>>> isSorted (fromList [2, 1])
False
>>> isSorted (fromList [1, 2])
True
-}
isSorted :: Ord a => Set a -> Bool
isSorted s = toList s == Data.Set.toList (toSet s)

{-|
>>> null (fromList [1])
False
>>> null (fromList [])
True
-}
null :: Set a -> Bool
null (Set s _) = Data.Set.null s<|MERGE_RESOLUTION|>--- conflicted
+++ resolved
@@ -37,11 +37,7 @@
 import qualified Data.Foldable
 
 data Set a = Set (Data.Set.Set a) (Seq a)
-<<<<<<< HEAD
-    deriving (Eq, Generic, Ord, Show, Data, Lift)
-=======
-    deriving (Eq, Generic, Ord, Show, Data, NFData)
->>>>>>> 40ec8374
+    deriving (Eq, Generic, Ord, Show, Data, NFData, Lift)
 
 instance Foldable Set where
     foldMap f = foldMap f . toSeq
