{-# LANGUAGE DeriveDataTypeable #-}
{-# LANGUAGE OverloadedStrings  #-}
{-# LANGUAGE RankNTypes         #-}
{-# LANGUAGE RecordWildCards    #-}
{-# OPTIONS_GHC -Wall #-}

-- | This module contains the logic for type checking Dhall code

module Dhall.TypeCheck (
    -- * Type-checking
      typeWith
    , typeOf
    , typeWithA
    , checkContext

    -- * Types
    , Typer
    , X
    , absurd
    , TypeError(..)
    , DetailedTypeError(..)
    , TypeMessage(..)
    ) where

import Data.Void (Void, absurd)
import Control.Exception (Exception)
import Control.Monad.Trans.Class (lift)
import Control.Monad.Trans.Writer.Strict (execWriterT, tell)
import Data.Functor (void)
import Data.Monoid (Endo(..), First(..))
import Data.Sequence (Seq, ViewL(..))
import Data.Semigroup (Max(..), Semigroup(..))
import Data.Set (Set)
import Data.Text (Text)
import Data.Text.Prettyprint.Doc (Doc, Pretty(..))
import Data.Typeable (Typeable)
import Dhall.Binary (ToTerm(..))
import Dhall.Core (Binding(..), Const(..), Chunks(..), Expr(..), Var(..))
import Dhall.Context (Context)
import Dhall.Pretty (Ann, layoutOpts)

import qualified Data.Foldable
import qualified Data.Map
import qualified Data.Sequence
import qualified Data.Set
import qualified Data.Text                               as Text
import qualified Data.Text.Prettyprint.Doc               as Pretty
import qualified Data.Text.Prettyprint.Doc.Render.String as Pretty
import qualified Dhall.Context
import qualified Dhall.Core
import qualified Dhall.Diff
import qualified Dhall.Map
import qualified Dhall.Set
import qualified Dhall.Pretty.Internal
import qualified Dhall.Util

type X = Void

traverseWithIndex_ :: Applicative f => (Int -> a -> f b) -> Seq a -> f ()
traverseWithIndex_ k xs =
    Data.Foldable.sequenceA_ (Data.Sequence.mapWithIndex k xs)

axiom :: Const -> Either (TypeError s a) Const
axiom Type = return Kind
axiom Kind = return Sort
axiom Sort = Left (TypeError Dhall.Context.empty (Const Sort) Untyped)

rule :: Const -> Const -> Const
rule Type Type = Type
rule Kind Type = Type
rule Sort Type = Type
rule Type Kind = Kind
rule Kind Kind = Kind
rule Sort Kind = Sort
rule Type Sort = Sort
rule Kind Sort = Sort
rule Sort Sort = Sort

{-| Type-check an expression and return the expression's type if type-checking
    succeeds or an error if type-checking fails

    `typeWith` does not necessarily normalize the type since full normalization
    is not necessary for just type-checking.  If you actually care about the
    returned type then you may want to `Dhall.Core.normalize` it afterwards.

    The supplied `Context` records the types of the names in scope. If
    these are ill-typed, the return value may be ill-typed.
-}
typeWith :: Context (Expr s X) -> Expr s X -> Either (TypeError s X) (Expr s X)
typeWith ctx expr = do
    checkContext ctx
    typeWithA absurd ctx expr

{-| Function that converts the value inside an `Embed` constructor into a new
    expression
-}
type Typer a = forall s. a -> Expr s a

{-| Generalization of `typeWith` that allows type-checking the `Embed`
    constructor with custom logic
-}
typeWithA
    :: (Eq a, Pretty a)
    => Typer a
    -> Context (Expr s a)
    -> Expr s a
    -> Either (TypeError s a) (Expr s a)
typeWithA tpa = loop
  where
    loop _     (Const c         ) = do
        fmap Const (axiom c)
    loop ctx e@(Var (V x n)     ) = do
        case Dhall.Context.lookup x n ctx of
            Nothing -> Left (TypeError ctx e (UnboundVariable x))
            Just a  -> do
                -- Note: no need to typecheck the value we're
                -- returning; that is done at insertion time.
                return a
    loop ctx   (Lam x _A  b     ) = do
        _ <- loop ctx _A
        let nf_A = Dhall.Core.normalize _A
        let ctx' = fmap (Dhall.Core.shift 1 (V x 0)) (Dhall.Context.insert x nf_A ctx) -- TODO: Add test case
        _B <- loop ctx' b
        let p = Pi x nf_A _B -- TODO: Add test
        _t <- loop ctx p
        return p
    loop ctx e@(Pi  x _A _B     ) = do
        tA <- loop ctx _A
        kA <- case tA of
            Const k -> return k
            _       -> Left (TypeError ctx e (InvalidInputType _A))

        let ctx' = fmap (Dhall.Core.shift 1 (V x 0)) (Dhall.Context.insert x (Dhall.Core.normalize _A) ctx)
        tB <- loop ctx' _B
        kB <- case tB of
            Const k -> return k
            _       -> Left (TypeError ctx' e (InvalidOutputType _B))

        return (Const (rule kA kB))
    loop ctx e@(App f a         ) = do
        tf <- fmap Dhall.Core.normalize (loop ctx f) -- checked via customization/doubleReduction
        (x, _A, _B) <- case tf of
            Pi x _A _B -> return (x, _A, _B)
            _          -> Left (TypeError ctx e (NotAFunction f tf))
        _A' <- loop ctx a
        if Dhall.Core.judgmentallyEqual _A _A'
            then do
                let a'   = Dhall.Core.shift   1  (V x 0) (Dhall.Core.normalize a) -- TODO: Add test
                let _B'  = Dhall.Core.subst (V x 0) a' _B
                let _B'' = Dhall.Core.shift (-1) (V x 0) _B'
                return _B''
            else do
                let nf_A  = Dhall.Core.normalize _A
                let nf_A' = Dhall.Core.normalize _A'
                Left (TypeError ctx e (TypeMismatch f nf_A a nf_A'))
    loop ctx e@(Let (Binding _ x _ mA _ a0) b0) = do
        _A1 <- loop ctx a0
        case mA of
            Just (_, _A0) -> do
                _ <- loop ctx _A0
                if Dhall.Core.judgmentallyEqual _A0 _A1
                    then return ()
                    else do
                        let nf_A0 = Dhall.Core.normalize _A0
                        let nf_A1 = Dhall.Core.normalize _A1
                        Left (TypeError ctx e (AnnotMismatch a0 nf_A0 nf_A1))
            Nothing -> return ()

        let a1 = Dhall.Core.normalize a0 -- TODO: Add test?
        let a2 = Dhall.Core.shift 1 (V x 0) a1

        let b1 = Dhall.Core.subst (V x 0) a2 b0
        let b2 = Dhall.Core.shift (-1) (V x 0) b1
        loop ctx b2

    loop ctx e@(Annot x t       ) = do
        case Dhall.Core.denote t of
            Const _ -> return ()
            _       -> void (loop ctx t)

        t' <- loop ctx x
        if Dhall.Core.judgmentallyEqual t t'
            then do
                return t' -- TODO: Update standard
            else do
                let nf_t  = Dhall.Core.normalize t
                let nf_t' = Dhall.Core.normalize t'
                Left (TypeError ctx e (AnnotMismatch x nf_t nf_t'))
    loop _      Bool              = do
        return (Const Type)
    loop _     (BoolLit _       ) = do
        return Bool
    loop ctx e@(BoolAnd l r     ) = do
        tl <- loop ctx l
        case tl of
            Bool -> return ()
            _    -> Left (TypeError ctx e (CantAnd l tl))

        tr <- loop ctx r
        case tr of
            Bool -> return ()
            _    -> Left (TypeError ctx e (CantAnd r tr))

        return Bool
    loop ctx e@(BoolOr  l r     ) = do
        tl <- loop ctx l
        case tl of
            Bool -> return ()
            _    -> Left (TypeError ctx e (CantOr l tl))

        tr <- loop ctx r
        case tr of
            Bool -> return ()
            _    -> Left (TypeError ctx e (CantOr r tr))

        return Bool
    loop ctx e@(BoolEQ  l r     ) = do
        tl <- loop ctx l
        case tl of
            Bool -> return ()
            _    -> Left (TypeError ctx e (CantEQ l tl))

        tr <- loop ctx r
        case tr of
            Bool -> return ()
            _    -> Left (TypeError ctx e (CantEQ r tr))

        return Bool
    loop ctx e@(BoolNE  l r     ) = do
        tl <- loop ctx l
        case tl of
            Bool -> return ()
            _    -> Left (TypeError ctx e (CantNE l tl))

        tr <- loop ctx r
        case tr of
            Bool -> return ()
            _    -> Left (TypeError ctx e (CantNE r tr))

        return Bool
    loop ctx e@(BoolIf x y z    ) = do
        tx <- loop ctx x
        case tx of
            Bool -> return ()
            _    -> Left (TypeError ctx e (InvalidPredicate x tx))
        ty  <- loop ctx y 
        tty <- loop ctx ty
        case tty of
            Const Type -> return ()
            _          -> Left (TypeError ctx e (IfBranchMustBeTerm True y ty tty))

        tz <- loop ctx z
        ttz <- loop ctx tz
        case ttz of
            Const Type -> return ()
            _          -> Left (TypeError ctx e (IfBranchMustBeTerm False z tz ttz))

        if Dhall.Core.judgmentallyEqual ty tz
            then return ()
            else Left (TypeError ctx e (IfBranchMismatch y z ty tz))
        return ty
    loop _      Natural           = do
        return (Const Type)
    loop _     (NaturalLit _    ) = do
        return Natural
    loop _      NaturalFold       = do
        return
            (Pi "_" Natural
                (Pi "natural" (Const Type)
                    (Pi "succ" (Pi "_" "natural" "natural")
                        (Pi "zero" "natural" "natural") ) ) )
    loop _      NaturalBuild      = do
        return
            (Pi "_"
                (Pi "natural" (Const Type)
                    (Pi "succ" (Pi "_" "natural" "natural")
                        (Pi "zero" "natural" "natural") ) )
                Natural )
    loop _      NaturalIsZero     = do
        return (Pi "_" Natural Bool)
    loop _      NaturalEven       = do
        return (Pi "_" Natural Bool)
    loop _      NaturalOdd        = do
        return (Pi "_" Natural Bool)
    loop _      NaturalToInteger  = do
        return (Pi "_" Natural Integer)
    loop _      NaturalShow  = do
        return (Pi "_" Natural Text)
    loop _      NaturalSubtract  = do
        return (Pi "_" Natural (Pi "_" Natural Natural))
    loop ctx e@(NaturalPlus  l r) = do
        tl <- loop ctx l
        case tl of
            Natural -> return ()
            _       -> Left (TypeError ctx e (CantAdd l tl))

        tr <- loop ctx r
        case tr of
            Natural -> return ()
            _       -> Left (TypeError ctx e (CantAdd r tr))
        return Natural
    loop ctx e@(NaturalTimes l r) = do
        tl <- loop ctx l
        case tl of
            Natural -> return ()
            _       -> Left (TypeError ctx e (CantMultiply l tl))

        tr <- loop ctx r
        case tr of
            Natural -> return ()
            _       -> Left (TypeError ctx e (CantMultiply r tr))
        return Natural
    loop _      Integer           = do
        return (Const Type)
    loop _     (IntegerLit _    ) = do
        return Integer
    loop _      IntegerShow  = do
        return (Pi "_" Integer Text)
    loop _      IntegerToDouble = do
        return (Pi "_" Integer Double)
    loop _      Double            = do
        return (Const Type)
    loop _     (DoubleLit _     ) = do
        return Double
    loop _     DoubleShow         = do
        return (Pi "_" Double Text)
    loop _      Text              = do
        return (Const Type)
    loop ctx e@(TextLit (Chunks xys _)) = do
        let process (_, y) = do
                ty <- loop ctx y
                case ty of
                    Text -> return ()
                    _    -> Left (TypeError ctx e (CantInterpolate y ty))
        mapM_ process xys
        return Text
    loop ctx e@(TextAppend l r  ) = do
        tl <- loop ctx l
        case tl of
            Text -> return ()
            _    -> Left (TypeError ctx e (CantTextAppend l tl))

        tr <- loop ctx r
        case tr of
            Text -> return ()
            _    -> Left (TypeError ctx e (CantTextAppend r tr))
        return Text
    loop _      TextShow          = do
        return (Pi "_" Text Text)
    loop _      List              = do
        return (Pi "_" (Const Type) (Const Type))
    loop ctx e@(ListLit  Nothing  xs) = do
        case Data.Sequence.viewl xs of
            x0 :< xs' -> do
                t <- loop ctx x0
                s <- loop ctx t
                case s of
                    Const Type -> return ()
                    _ -> Left (TypeError ctx e (InvalidListType (App List t)))
                flip traverseWithIndex_ xs' (\i x -> do
                    t' <- loop ctx x
                    if Dhall.Core.judgmentallyEqual t t'
                        then return ()
                        else do
                            let nf_t  = Dhall.Core.normalize t
                            let nf_t' = Dhall.Core.normalize t'
                            let err   = MismatchedListElements i nf_t x nf_t'
                            Left (TypeError ctx x err) )
                return (App List t)
            _ -> Left (TypeError ctx e MissingListType)
    loop ctx e@(ListLit (Just t0) xs) = do
        _ <- loop ctx t0
        let nf_t0 = Dhall.Core.normalize t0
        t1 <- case nf_t0 of
            App List t1 -> do
                s <- loop ctx t1
                case s of
                    Const Type -> return t1
                    _ -> Left (TypeError ctx e (InvalidListType nf_t0))
            _ -> Left (TypeError ctx e (InvalidListType nf_t0))
        flip traverseWithIndex_ xs (\i x -> do
            t' <- loop ctx x
            if Dhall.Core.judgmentallyEqual t1 t'
                then return ()
                else do
                    let nf_t  = Dhall.Core.normalize t1
                    let nf_t' = Dhall.Core.normalize t'
                    Left (TypeError ctx x (InvalidListElement i nf_t x nf_t')) )
        return (App List t1)
    loop ctx e@(ListAppend l r  ) = do
        tl <- loop ctx l
        el <- case tl of
            App List el -> return el
            _           -> Left (TypeError ctx e (CantListAppend l tl))

        tr <- loop ctx r
        er <- case tr of
            App List er -> return er
            _           -> Left (TypeError ctx e (CantListAppend r tr))

        if Dhall.Core.judgmentallyEqual el er
            then return (App List el)
            else Left (TypeError ctx e (ListAppendMismatch el er))
    loop _      ListBuild         = do
        return
            (Pi "a" (Const Type)
                (Pi "_"
                    (Pi "list" (Const Type)
                        (Pi "cons" (Pi "_" "a" (Pi "_" "list" "list"))
                            (Pi "nil" "list" "list") ) )
                    (App List "a") ) )
    loop _      ListFold          = do
        return
            (Pi "a" (Const Type)
                (Pi "_" (App List "a")
                    (Pi "list" (Const Type)
                        (Pi "cons" (Pi "_" "a" (Pi "_" "list" "list"))
                            (Pi "nil" "list" "list")) ) ) )
    loop _      ListLength        = do
        return (Pi "a" (Const Type) (Pi "_" (App List "a") Natural))
    loop _      ListHead          = do
        return (Pi "a" (Const Type) (Pi "_" (App List "a") (App Optional "a")))
    loop _      ListLast          = do
        return (Pi "a" (Const Type) (Pi "_" (App List "a") (App Optional "a")))
    loop _      ListIndexed       = do
        let kts = [("index", Natural), ("value", "a")]
        return
            (Pi "a" (Const Type)
                (Pi "_" (App List "a")
                    (App List (Record (Dhall.Map.fromList kts))) ) )
    loop _      ListReverse       = do
        return (Pi "a" (Const Type) (Pi "_" (App List "a") (App List "a")))
    loop _      Optional          = do
        return (Pi "_" (Const Type) (Const Type))
    loop _      None              = do
        return (Pi "A" (Const Type) (App Optional "A"))
    loop ctx e@(Some a) = do
        _A <- loop ctx a
        s <- loop ctx _A
        case s of
            Const Type -> return ()
            _          -> Left (TypeError ctx e (InvalidSome a _A s))
        return (App Optional _A)
    loop _      OptionalFold      = do
        return
            (Pi "a" (Const Type)
                (Pi "_" (App Optional "a")
                    (Pi "optional" (Const Type)
                        (Pi "just" (Pi "_" "a" "optional")
                            (Pi "nothing" "optional" "optional") ) ) ) )
    loop _      OptionalBuild     = do
        return
            (Pi "a" (Const Type)
                (Pi "_" f (App Optional "a") ) )
        where f = Pi "optional" (Const Type)
                      (Pi "just" (Pi "_" "a" "optional")
                          (Pi "nothing" "optional" "optional") )
    loop ctx e@(Record    kts   ) = do
        let process k t = do
                s <- lift (loop ctx t)
                case s of
                    Const c -> tell (Max c)
                    _ -> lift (Left (TypeError ctx e (InvalidFieldType k t)))
        Max c <- execWriterT (Dhall.Map.unorderedTraverseWithKey_ process kts)
        return (Const c)
    loop ctx e@(RecordLit kvs   ) = do
        let process k v = do
<<<<<<< HEAD
                t <- loop ctx v
                s <- loop ctx t
=======
                t <- fmap Dhall.Core.normalize (loop ctx v)
                s <- fmap Dhall.Core.normalize (loop ctx t)
>>>>>>> 17c28d4b
                case s of
                    Const _ -> return t
                    _ -> Left (TypeError ctx e (InvalidFieldType k t))

<<<<<<< HEAD
        Record <$> Dhall.Map.unorderedTraverseWithKey process (Dhall.Map.sort kvs) -- TODO: Add test
=======
        Record <$> Dhall.Map.unorderedTraverseWithKey process (Dhall.Map.sort kvs)
>>>>>>> 17c28d4b
    loop ctx e@(Union     kts   ) = do
        let nonEmpty k mt = First (fmap (\t -> (k, t)) mt)

        case getFirst (Dhall.Map.foldMapWithKey nonEmpty kts) of
            Nothing -> do
                return (Const Type)

            Just (k0, t0) -> do
                s0 <- loop ctx t0

                c0 <- case s0 of
                    Const c0 -> do
                        return c0

                    _ -> do
                        Left (TypeError ctx e (InvalidAlternativeType k0 t0))

                let process _ Nothing = do
                        return ()

                    process k (Just t) = do
                        s <- loop ctx t

                        c <- case s of
                            Const c -> do
                                return c

                            _ -> do
                                Left (TypeError ctx e (InvalidAlternativeType k t))

                        if c0 == c
                            then return ()
                            else Left (TypeError ctx e (AlternativeAnnotationMismatch k t c k0 t0 c0))

                Dhall.Map.unorderedTraverseWithKey_ process (Dhall.Map.delete k0 kts)

                return (Const c0)
    loop ctx e@(Combine kvsX kvsY) = do
        tKvsX <- loop ctx kvsX
        ktsX  <- case tKvsX of
            Record kts -> return kts
            _          -> Left (TypeError ctx e (MustCombineARecord '∧' kvsX tKvsX))

        tKvsY <- loop ctx kvsY
        ktsY  <- case tKvsY of
            Record kts -> return kts
            _          -> Left (TypeError ctx e (MustCombineARecord '∧' kvsY tKvsY))

        let combineTypes ktsL ktsR = do
                let combine _ (Record ktsL') (Record ktsR') = combineTypes ktsL' ktsR'
                    combine k _ _ = Left (TypeError ctx e (FieldCollision k))

                let eKts = Dhall.Map.outerJoin Right Right combine
                                               ktsL ktsR

                fmap Record (Dhall.Map.unorderedTraverseWithKey (\_k v -> v) eKts)

        combineTypes ktsX ktsY
    loop ctx e@(CombineTypes l r) = do
        tL <- loop ctx l
        let l' = Dhall.Core.normalize l -- TODO: Add test
        cL <- case tL of
            Const cL -> return cL
            _        -> Left (TypeError ctx e (CombineTypesRequiresRecordType l l'))
        tR <- loop ctx r
        let r' = Dhall.Core.normalize r -- TODO: Add test
        cR <- case tR of
            Const cR -> return cR
            _        -> Left (TypeError ctx e (CombineTypesRequiresRecordType r r'))
        let c = max cL cR

        ktsL0 <- case l' of
            Record kts -> return kts
            _          -> Left (TypeError ctx e (CombineTypesRequiresRecordType l l'))
        ktsR0 <- case r' of
            Record kts -> return kts
            _          -> Left (TypeError ctx e (CombineTypesRequiresRecordType r r'))

        let combineTypes ktsL ktsR = do
                let mL = Dhall.Map.toMap ktsL
                let mR = Dhall.Map.toMap ktsR

                let combine _ (Record ktsL') (Record ktsR') = combineTypes ktsL' ktsR'
                    combine k _ _ = Left (TypeError ctx e (FieldCollision k))

                Data.Foldable.sequence_ (Data.Map.intersectionWithKey combine mL mR)

        combineTypes ktsL0 ktsR0

        return (Const c)
    loop ctx e@(Prefer kvsX kvsY) = do
        tKvsX <- loop ctx kvsX
        ktsX  <- case tKvsX of
            Record kts -> return kts
            _          -> Left (TypeError ctx e (MustCombineARecord '⫽' kvsX tKvsX))

        tKvsY <- loop ctx kvsY
        ktsY  <- case tKvsY of
            Record kts -> return kts
            _          -> Left (TypeError ctx e (MustCombineARecord '⫽' kvsY tKvsY))

        return (Record (Dhall.Map.union ktsY ktsX))
    loop ctx e@(Merge kvsX kvsY mT₁) = do
        tKvsX <- loop ctx kvsX

        ktsX <- case tKvsX of
            Record kts -> return kts
            _          -> Left (TypeError ctx e (MustMergeARecord kvsX tKvsX))

        tKvsY <- loop ctx kvsY

        ktsY <- case tKvsY of
            Union kts -> return kts
            _         -> Left (TypeError ctx e (MustMergeUnion kvsY tKvsY))

        let ksX = Dhall.Map.keysSet ktsX
        let ksY = Dhall.Map.keysSet ktsY

        let diffX = Data.Set.difference ksX ksY
        let diffY = Data.Set.difference ksY ksX

        if Data.Set.null diffX
            then return ()
            else Left (TypeError ctx e (UnusedHandler diffX))

        (mKX, _T₁) <- do
            case mT₁ of
                Just _T₁ -> do
                    return (Nothing, _T₁)

                Nothing -> do
                    case Dhall.Map.uncons ktsX of
                        Nothing -> do
                            Left (TypeError ctx e MissingMergeType)

                        Just (kX, tX, _) -> do
                            _T₁ <- do
                                case Dhall.Map.lookup kX ktsY of
                                    Nothing -> do
                                        Left (TypeError ctx e (UnusedHandler diffX))

                                    Just Nothing -> do
                                        return tX

                                    Just (Just _)  ->
                                        case tX of
                                            Pi x _A₀ _T₀ -> do
                                                return (Dhall.Core.shift (-1) (V x 0) _T₀)
                                            _ -> do
                                                Left (TypeError ctx e (HandlerNotAFunction kX tX))

                            return (Just kX, _T₁)

        _ <- loop ctx _T₁

        let process kY mTY = do
                case Dhall.Map.lookup kY ktsX of
                    Nothing -> do
                        Left (TypeError ctx e (MissingHandler diffY))

                    Just tX -> do
                        _T₃ <- do
                            case mTY of
                                Nothing -> do
                                    return tX
                                Just _A₁ -> do
                                    case tX of
                                        Pi x _A₀ _T₂ -> do
                                            if Dhall.Core.judgmentallyEqual _A₀ _A₁
                                                then return ()
                                                else Left (TypeError ctx e (HandlerInputTypeMismatch kY _A₁ _A₀))

                                            return (Dhall.Core.shift (-1) (V x 0) _T₂)
                                        _ -> do
                                            Left (TypeError ctx e (HandlerNotAFunction kY tX))

                        if Dhall.Core.judgmentallyEqual _T₁ _T₃
                            then return ()
                            else
                                case mKX of
                                    Nothing -> do
                                        Left (TypeError ctx e (InvalidHandlerOutputType kY _T₁ _T₃))
                                    Just kX -> do
                                        Left (TypeError ctx e (HandlerOutputTypeMismatch kX _T₁ kY _T₃))

        Dhall.Map.unorderedTraverseWithKey_ process ktsY

        return _T₁

    loop ctx e@(ToMap kvsX mT₁) = do
        tKvsX <- loop ctx kvsX

        ktsX <- case tKvsX of
            Record kts -> return kts
            _          -> Left (TypeError ctx e (MustMapARecord kvsX tKvsX))

        _TKvsX <- loop ctx tKvsX

        case _TKvsX of
            Const Type -> return ()
            kind       -> Left (TypeError ctx e (InvalidToMapRecordKind tKvsX kind))

        Data.Foldable.traverse_ (loop ctx) mT₁

        let ktX = appEndo (foldMap (Endo . compareFieldTypes) ktsX) Nothing
            mT₂ = fmap Dhall.Core.normalize mT₁ -- TODO: Add test
            mapType fieldType = App List (Record $ Dhall.Map.fromList [("mapKey", Text),
                                                                       ("mapValue", fieldType)])
            compareFieldTypes t Nothing = Just (Right t)
            compareFieldTypes t r@(Just (Right t'))
               | Dhall.Core.judgmentallyEqual t t' = r
               | otherwise = Just (Left $ TypeError ctx e (HeterogenousRecordToMap tKvsX t t'))
            compareFieldTypes _ r@(Just Left{}) = r

        case (ktX, mT₂) of
            (Nothing, Nothing) -> Left (TypeError ctx e MissingToMapType)
            (Just err@Left{}, _) -> err
            (Just (Right t), Nothing) -> pure (mapType t)
            (Nothing, Just t@(App List (Record mapItemType)))
               | Just fieldType <- Dhall.Map.lookup "mapValue" mapItemType,
                 Dhall.Core.judgmentallyEqual t (mapType fieldType) -> pure t
            (Nothing, Just t) -> Left (TypeError ctx e $ InvalidToMapType t)
            (Just (Right t₁), Just t₂)
               | Dhall.Core.judgmentallyEqual (mapType t₁) t₂ -> pure t₂
               | otherwise -> Left (TypeError ctx e $ MapTypeMismatch (mapType t₁) t₂)
    loop ctx e@(Field r x       ) = do
        t <- loop ctx r

        let text = Dhall.Pretty.Internal.docToStrictText (Dhall.Pretty.Internal.prettyLabel x)

        case t of
            Record kts -> do
                _ <- loop ctx t

                case Dhall.Map.lookup x kts of
                    Just t' -> return t'
                    Nothing -> Left (TypeError ctx e (MissingField x t))
            _ -> do
                case Dhall.Core.normalize r of
                  Union kts ->
                    case Dhall.Map.lookup x kts of
                        Just (Just t') -> return (Pi x t' (Union kts))
                        Just Nothing   -> return (Union kts)
                        Nothing -> Left (TypeError ctx e (MissingConstructor x r))
                  r' -> Left (TypeError ctx e (CantAccess text r' t))
    loop ctx e@(Project r (Left xs)) = do
        t <- loop ctx r

        case t of
            Record kts -> do
                _ <- loop ctx t

                let process k =
                        case Dhall.Map.lookup k kts of
                            Just t' -> return (k, t')
                            Nothing -> Left (TypeError ctx e (MissingField k t))

                let adapt = Record . Dhall.Map.fromList

                fmap adapt (traverse process (Dhall.Set.toList xs))
            _ -> do
                let text =
                        Dhall.Pretty.Internal.docToStrictText (Dhall.Pretty.Internal.prettyLabels xs)

                Left (TypeError ctx e (CantProject text r t))
    loop ctx e@(Project r (Right t)) = do
        _R <- loop ctx r

        case _R of
            Record ktsR -> do
                _ <- loop ctx t

                case Dhall.Core.normalize t of -- TODO: Add test
                    Record ktsT -> do
                        let actualSubset =
                                Record (Dhall.Map.intersection ktsR ktsT)

                        let expectedSubset = t

                        let process k tT = do
                                case Dhall.Map.lookup k ktsR of
                                    Nothing -> do
                                        Left (TypeError ctx e (MissingField k _R))
                                    Just tR -> do
                                        if Dhall.Core.judgmentallyEqual tT tR
                                            then do
                                                return ()
                                            else do
                                                Left (TypeError ctx e (ProjectionTypeMismatch k tT tR expectedSubset actualSubset))

                        Dhall.Map.unorderedTraverseWithKey_ process ktsT

                        return (Record ktsT)
                    _ -> do
                        Left (TypeError ctx e (CantProjectByExpression t))

            _ -> do
                let text = Dhall.Core.pretty t

                Left (TypeError ctx e (CantProject text r t))
    loop ctx e@(Assert t) = do
        _ <- loop ctx t

        let t' = Dhall.Core.normalize t

        case t' of
            Equivalent x y -> do
                if Dhall.Core.judgmentallyEqual x y
                    then return t'
                    else Left (TypeError ctx e (AssertionFailed x y))

            _ -> Left (TypeError ctx e (NotAnEquivalence t))
    loop ctx e@(Equivalent x y) = do
        _A₀ <- loop ctx x

        c₀ <- loop ctx _A₀
        case c₀ of
            Const Type -> return ()
            _          -> Left (TypeError ctx e (IncomparableExpression x))

        _A₁ <- loop ctx y

        c₁ <- loop ctx _A₁
        case c₁ of
            Const Type -> return ()
            _          -> Left (TypeError ctx e (IncomparableExpression y))

        if Dhall.Core.judgmentallyEqual _A₀ _A₁
            then return ()
            else do
                let nf_A₀ = Dhall.Core.normalize _A₀
                let nf_A₁ = Dhall.Core.normalize _A₁
                Left (TypeError ctx e (EquivalenceTypeMismatch x nf_A₀ y nf_A₁))

        return (Const Type)
    loop ctx   (Note s e'       ) = case loop ctx e' of
        Left (TypeError ctx' (Note s' e'') m) -> Left (TypeError ctx' (Note s' e'') m)
        Left (TypeError ctx'          e''  m) -> Left (TypeError ctx' (Note s  e'') m)
        Right r                               -> Right r
    loop ctx   (ImportAlt l _r  ) = loop ctx l
    loop _     (Embed p         ) = Right $ tpa p

{-| `typeOf` is the same as `typeWith` with an empty context, meaning that the
    expression must be closed (i.e. no free variables), otherwise type-checking
    will fail.
-}
typeOf :: Expr s X -> Either (TypeError s X) (Expr s X)
typeOf = typeWith Dhall.Context.empty

-- | The specific type error
data TypeMessage s a
    = UnboundVariable Text
    | InvalidInputType (Expr s a)
    | InvalidOutputType (Expr s a)
    | NotAFunction (Expr s a) (Expr s a)
    | TypeMismatch (Expr s a) (Expr s a) (Expr s a) (Expr s a)
    | AnnotMismatch (Expr s a) (Expr s a) (Expr s a)
    | Untyped
    | MissingListType
    | MismatchedListElements Int (Expr s a) (Expr s a) (Expr s a)
    | InvalidListElement Int (Expr s a) (Expr s a) (Expr s a)
    | InvalidListType (Expr s a)
    | InvalidSome (Expr s a) (Expr s a) (Expr s a)
    | InvalidPredicate (Expr s a) (Expr s a)
    | IfBranchMismatch (Expr s a) (Expr s a) (Expr s a) (Expr s a)
    | IfBranchMustBeTerm Bool (Expr s a) (Expr s a) (Expr s a)
    | InvalidFieldType Text (Expr s a)
    | InvalidAlternativeType Text (Expr s a)
    | AlternativeAnnotationMismatch Text (Expr s a) Const Text (Expr s a) Const
    | ListAppendMismatch (Expr s a) (Expr s a)
    | MustCombineARecord Char (Expr s a) (Expr s a)
    | CombineTypesRequiresRecordType (Expr s a) (Expr s a)
    | RecordTypeMismatch Const Const (Expr s a) (Expr s a)
    | FieldCollision Text
    | MustMergeARecord (Expr s a) (Expr s a)
    | MustMergeUnion (Expr s a) (Expr s a)
    | MustMapARecord (Expr s a) (Expr s a)
    | InvalidToMapRecordKind (Expr s a) (Expr s a)
    | HeterogenousRecordToMap (Expr s a) (Expr s a) (Expr s a)
    | InvalidToMapType (Expr s a)
    | MapTypeMismatch (Expr s a) (Expr s a)
    | MissingToMapType
    | UnusedHandler (Set Text)
    | MissingHandler (Set Text)
    | HandlerInputTypeMismatch Text (Expr s a) (Expr s a)
    | HandlerOutputTypeMismatch Text (Expr s a) Text (Expr s a)
    | InvalidHandlerOutputType Text (Expr s a) (Expr s a)
    | MissingMergeType
    | HandlerNotAFunction Text (Expr s a)
    | CantAccess Text (Expr s a) (Expr s a)
    | CantProject Text (Expr s a) (Expr s a)
    | CantProjectByExpression (Expr s a)
    | MissingField Text (Expr s a)
    | MissingConstructor Text (Expr s a)
    | ProjectionTypeMismatch Text (Expr s a) (Expr s a) (Expr s a) (Expr s a)
    | AssertionFailed (Expr s a) (Expr s a)
    | NotAnEquivalence (Expr s a)
    | IncomparableExpression (Expr s a)
    | EquivalenceTypeMismatch (Expr s a) (Expr s a) (Expr s a) (Expr s a)
    | CantAnd (Expr s a) (Expr s a)
    | CantOr (Expr s a) (Expr s a)
    | CantEQ (Expr s a) (Expr s a)
    | CantNE (Expr s a) (Expr s a)
    | CantInterpolate (Expr s a) (Expr s a)
    | CantTextAppend (Expr s a) (Expr s a)
    | CantListAppend (Expr s a) (Expr s a)
    | CantAdd (Expr s a) (Expr s a)
    | CantMultiply (Expr s a) (Expr s a)
    deriving (Show)

shortTypeMessage :: (Eq a, Pretty a, ToTerm a) => TypeMessage s a -> Doc Ann
shortTypeMessage msg =
    "\ESC[1;31mError\ESC[0m: " <> short <> "\n"
  where
    ErrorMessages {..} = prettyTypeMessage msg

longTypeMessage :: (Eq a, Pretty a, ToTerm a) => TypeMessage s a -> Doc Ann
longTypeMessage msg =
        "\ESC[1;31mError\ESC[0m: " <> short <> "\n"
    <>  "\n"
    <>  long
  where
    ErrorMessages {..} = prettyTypeMessage msg

data ErrorMessages = ErrorMessages
    { short :: Doc Ann
    -- ^ Default succinct 1-line explanation of what went wrong
    , long  :: Doc Ann
    -- ^ Longer and more detailed explanation of the error
    }

_NOT :: Doc ann
_NOT = "\ESC[1mnot\ESC[0m"

insert :: Pretty a => a -> Doc Ann
insert = Dhall.Util.insert

prettyTypeMessage
    :: (Eq a, Pretty a, ToTerm a) => TypeMessage s a -> ErrorMessages
prettyTypeMessage (UnboundVariable x) = ErrorMessages {..}
  -- We do not need to print variable name here. For the discussion see:
  -- https://github.com/dhall-lang/dhall-haskell/pull/116
  where
    short = "Unbound variable: " <> Pretty.pretty x

    long =
        "Explanation: Expressions can only reference previously introduced (i.e. “bound”)\n\
        \variables that are still “in scope”                                             \n\
        \                                                                                \n\
        \For example, the following valid expressions introduce a “bound” variable named \n\
        \❰x❱:                                                                            \n\
        \                                                                                \n\
        \                                                                                \n\
        \    ┌─────────────────┐                                                         \n\
        \    │ λ(x : Bool) → x │  Anonymous functions introduce “bound” variables        \n\
        \    └─────────────────┘                                                         \n\
        \        ⇧                                                                       \n\
        \        This is the bound variable                                              \n\
        \                                                                                \n\
        \                                                                                \n\
        \    ┌─────────────────┐                                                         \n\
        \    │ let x = 1 in x  │  ❰let❱ expressions introduce “bound” variables          \n\
        \    └─────────────────┘                                                         \n\
        \          ⇧                                                                     \n\
        \          This is the bound variable                                            \n\
        \                                                                                \n\
        \                                                                                \n\
        \However, the following expressions are not valid because they all reference a   \n\
        \variable that has not been introduced yet (i.e. an “unbound” variable):         \n\
        \                                                                                \n\
        \                                                                                \n\
        \    ┌─────────────────┐                                                         \n\
        \    │ λ(x : Bool) → y │  The variable ❰y❱ hasn't been introduced yet            \n\
        \    └─────────────────┘                                                         \n\
        \                    ⇧                                                           \n\
        \                    This is the unbound variable                                \n\
        \                                                                                \n\
        \                                                                                \n\
        \    ┌──────────────────────────┐                                                \n\
        \    │ (let x = True in x) && x │  ❰x❱ is undefined outside the parentheses      \n\
        \    └──────────────────────────┘                                                \n\
        \                             ⇧                                                  \n\
        \                             This is the unbound variable                       \n\
        \                                                                                \n\
        \                                                                                \n\
        \    ┌────────────────┐                                                          \n\
        \    │ let x = x in x │  The definition for ❰x❱ cannot reference itself          \n\
        \    └────────────────┘                                                          \n\
        \              ⇧                                                                 \n\
        \              This is the unbound variable                                      \n\
        \                                                                                \n\
        \                                                                                \n\
        \Some common reasons why you might get this error:                               \n\
        \                                                                                \n\
        \● You misspell a variable name, like this:                                      \n\
        \                                                                                \n\
        \                                                                                \n\
        \    ┌────────────────────────────────────────────────────┐                      \n\
        \    │ λ(empty : Bool) → if emty then \"Empty\" else \"Full\" │                      \n\
        \    └────────────────────────────────────────────────────┘                      \n\
        \                           ⇧                                                    \n\
        \                           Typo                                                 \n\
        \                                                                                \n\
        \                                                                                \n\
        \● You misspell a reserved identifier, like this:                                \n\
        \                                                                                \n\
        \                                                                                \n\
        \    ┌──────────────────────────┐                                                \n\
        \    │ foral (a : Type) → a → a │                                                \n\
        \    └──────────────────────────┘                                                \n\
        \      ⇧                                                                         \n\
        \      Typo                                                                      \n\
        \                                                                                \n\
        \                                                                                \n\
        \● You tried to define a recursive value, like this:                             \n\
        \                                                                                \n\
        \                                                                                \n\
        \    ┌────────────────────┐                                                      \n\
        \    │ let x = x + 1 in x │                                                      \n\
        \    └────────────────────┘                                                      \n\
        \              ⇧                                                                 \n\
        \              Recursive definitions are not allowed                             \n\
        \                                                                                \n\
        \                                                                                \n\
        \● You accidentally forgot a ❰λ❱ or ❰∀❱/❰forall❱                                 \n\
        \                                                                                \n\
        \                                                                                \n\
        \        Unbound variable                                                        \n\
        \        ⇩                                                                       \n\
        \    ┌─────────────────┐                                                         \n\
        \    │  (x : Bool) → x │                                                         \n\
        \    └─────────────────┘                                                         \n\
        \      ⇧                                                                         \n\
        \      A ❰λ❱ here would transform this into a valid anonymous function           \n\
        \                                                                                \n\
        \                                                                                \n\
        \        Unbound variable                                                        \n\
        \        ⇩                                                                       \n\
        \    ┌────────────────────┐                                                      \n\
        \    │  (x : Bool) → Bool │                                                      \n\
        \    └────────────────────┘                                                      \n\
        \      ⇧                                                                         \n\
        \      A ❰∀❱ or ❰forall❱ here would transform this into a valid function type    \n\
        \                                                                                \n\
        \                                                                                \n\
        \● You forgot to prefix a file path with ❰./❱:                                   \n\
        \                                                                                \n\
        \                                                                                \n\
        \    ┌────────────────────┐                                                      \n\
        \    │ path/to/file.dhall │                                                      \n\
        \    └────────────────────┘                                                      \n\
        \      ⇧                                                                         \n\
        \      This should be ❰./path/to/file.dhall❱                                     \n"

prettyTypeMessage (InvalidInputType expr) = ErrorMessages {..}
  where
    short = "Invalid function input"

    long =
        "Explanation: A function can accept an input “term” that has a given “type”, like\n\
        \this:                                                                           \n\
        \                                                                                \n\
        \                                                                                \n\
        \        This is the input term that the function accepts                        \n\
        \        ⇩                                                                       \n\
        \    ┌───────────────────────┐                                                   \n\
        \    │ ∀(x : Natural) → Bool │  This is the type of a function that accepts an   \n\
        \    └───────────────────────┘  input term named ❰x❱ that has type ❰Natural❱     \n\
        \            ⇧                                                                   \n\
        \            This is the type of the input term                                  \n\
        \                                                                                \n\
        \                                                                                \n\
        \    ┌────────────────┐                                                          \n\
        \    │ Bool → Natural │  This is the type of a function that accepts an anonymous\n\
        \    └────────────────┘  input term that has type ❰Bool❱                         \n\
        \      ⇧                                                                         \n\
        \      This is the type of the input term                                        \n\
        \                                                                                \n\
        \                                                                                \n\
        \... or a function can accept an input “type” that has a given “kind”, like this:\n\
        \                                                                                \n\
        \                                                                                \n\
        \        This is the input type that the function accepts                        \n\
        \        ⇩                                                                       \n\
        \    ┌────────────────────┐                                                      \n\
        \    │ ∀(a : Type) → Type │  This is the type of a function that accepts an input\n\
        \    └────────────────────┘  type named ❰a❱ that has kind ❰Type❱                 \n\
        \            ⇧                                                                   \n\
        \            This is the kind of the input type                                  \n\
        \                                                                                \n\
        \                                                                                \n\
        \    ┌──────────────────────┐                                                    \n\
        \    │ (Type → Type) → Type │  This is the type of a function that accepts an    \n\
        \    └──────────────────────┘  anonymous input type that has kind ❰Type → Type❱  \n\
        \       ⇧                                                                        \n\
        \       This is the kind of the input type                                       \n\
        \                                                                                \n\
        \                                                                                \n\
        \Other function inputs are " <> _NOT <> " valid, like this:                      \n\
        \                                                                                \n\
        \                                                                                \n\
        \    ┌──────────────┐                                                            \n\
        \    │ ∀(x : 1) → x │  ❰1❱ is a “term” and not a “type” nor a “kind” so ❰x❱      \n\
        \    └──────────────┘  cannot have “type” ❰1❱ or “kind” ❰1❱                      \n\
        \            ⇧                                                                   \n\
        \            This is not a type or kind                                          \n\
        \                                                                                \n\
        \                                                                                \n\
        \    ┌──────────┐                                                                \n\
        \    │ True → x │  ❰True❱ is a “term” and not a “type” nor a “kind” so the       \n\
        \    └──────────┘  anonymous input cannot have “type” ❰True❱ or “kind” ❰True❱    \n\
        \      ⇧                                                                         \n\
        \      This is not a type or kind                                                \n\
        \                                                                                \n\
        \                                                                                \n\
        \You annotated a function input with the following expression:                   \n\
        \                                                                                \n\
        \" <> txt <> "\n\
        \                                                                                \n\
        \... which is neither a type nor a kind                                          \n"
      where
        txt = insert expr

prettyTypeMessage (InvalidOutputType expr) = ErrorMessages {..}
  where
    short = "Invalid function output"

    long =
        "Explanation: A function can return an output “term” that has a given “type”,    \n\
        \like this:                                                                      \n\
        \                                                                                \n\
        \                                                                                \n\
        \    ┌────────────────────┐                                                      \n\
        \    │ ∀(x : Text) → Bool │  This is the type of a function that returns an      \n\
        \    └────────────────────┘  output term that has type ❰Bool❱                    \n\
        \                    ⇧                                                           \n\
        \                    This is the type of the output term                         \n\
        \                                                                                \n\
        \                                                                                \n\
        \    ┌────────────────┐                                                          \n\
        \    │ Bool → Natural │  This is the type of a function that returns an output   \n\
        \    └────────────────┘  term that has type ❰Natural❱                            \n\
        \             ⇧                                                                  \n\
        \             This is the type of the output term                                \n\
        \                                                                                \n\
        \                                                                                \n\
        \... or a function can return an output “type” that has a given “kind”, like     \n\
        \this:                                                                           \n\
        \                                                                                \n\
        \    ┌────────────────────┐                                                      \n\
        \    │ ∀(a : Type) → Type │  This is the type of a function that returns an      \n\
        \    └────────────────────┘  output type that has kind ❰Type❱                    \n\
        \                    ⇧                                                           \n\
        \                    This is the kind of the output type                         \n\
        \                                                                                \n\
        \                                                                                \n\
        \    ┌──────────────────────┐                                                    \n\
        \    │ (Type → Type) → Type │  This is the type of a function that returns an    \n\
        \    └──────────────────────┘  output type that has kind ❰Type❱                  \n\
        \                      ⇧                                                         \n\
        \                      This is the kind of the output type                       \n\
        \                                                                                \n\
        \                                                                                \n\
        \Other outputs are " <> _NOT <> " valid, like this:                              \n\
        \                                                                                \n\
        \                                                                                \n\
        \    ┌─────────────────┐                                                         \n\
        \    │ ∀(x : Bool) → x │  ❰x❱ is a “term” and not a “type” nor a “kind” so the   \n\
        \    └─────────────────┘  output cannot have “type” ❰x❱ or “kind” ❰x❱            \n\
        \                    ⇧                                                           \n\
        \                    This is not a type or kind                                  \n\
        \                                                                                \n\
        \                                                                                \n\
        \    ┌─────────────┐                                                             \n\
        \    │ Text → True │  ❰True❱ is a “term” and not a “type” nor a “kind” so the    \n\
        \    └─────────────┘  output cannot have “type” ❰True❱ or “kind” ❰True❱          \n\
        \             ⇧                                                                  \n\
        \             This is not a type or kind                                         \n\
        \                                                                                \n\
        \                                                                                \n\
        \Some common reasons why you might get this error:                               \n\
        \                                                                                \n\
        \● You use ❰∀❱ instead of ❰λ❱ by mistake, like this:                             \n\
        \                                                                                \n\
        \                                                                                \n\
        \    ┌────────────────┐                                                          \n\
        \    │ ∀(x: Bool) → x │                                                          \n\
        \    └────────────────┘                                                          \n\
        \      ⇧                                                                         \n\
        \      Using ❰λ❱ here instead of ❰∀❱ would transform this into a valid function  \n\
        \                                                                                \n\
        \                                                                                \n\
        \────────────────────────────────────────────────────────────────────────────────\n\
        \                                                                                \n\
        \You specified that your function outputs a:                                     \n\
        \                                                                                \n\
        \" <> txt <> "\n\
        \                                                                                \n\
        \... which is neither a type nor a kind:                                         \n"
      where
        txt = insert expr

prettyTypeMessage (NotAFunction expr0 expr1) = ErrorMessages {..}
  where
    short = "Not a function"

    long =
        "Explanation: Expressions separated by whitespace denote function application,   \n\
        \like this:                                                                      \n\
        \                                                                                \n\
        \                                                                                \n\
        \    ┌─────┐                                                                     \n\
        \    │ f x │  This denotes the function ❰f❱ applied to an argument named ❰x❱     \n\
        \    └─────┘                                                                     \n\
        \                                                                                \n\
        \                                                                                \n\
        \A function is a term that has type ❰a → b❱ for some ❰a❱ or ❰b❱.  For example,   \n\
        \the following expressions are all functions because they have a function type:  \n\
        \                                                                                \n\
        \                                                                                \n\
        \                        The function's input type is ❰Bool❱                     \n\
        \                        ⇩                                                       \n\
        \    ┌───────────────────────────────┐                                           \n\
        \    │ λ(x : Bool) → x : Bool → Bool │  User-defined anonymous function          \n\
        \    └───────────────────────────────┘                                           \n\
        \                               ⇧                                                \n\
        \                               The function's output type is ❰Bool❱             \n\
        \                                                                                \n\
        \                                                                                \n\
        \                     The function's input type is ❰Natural❱                     \n\
        \                     ⇩                                                          \n\
        \    ┌───────────────────────────────┐                                           \n\
        \    │ Natural/even : Natural → Bool │  Built-in function                        \n\
        \    └───────────────────────────────┘                                           \n\
        \                               ⇧                                                \n\
        \                               The function's output type is ❰Bool❱             \n\
        \                                                                                \n\
        \                                                                                \n\
        \                        The function's input kind is ❰Type❱                     \n\
        \                        ⇩                                                       \n\
        \    ┌───────────────────────────────┐                                           \n\
        \    │ λ(a : Type) → a : Type → Type │  Type-level functions are still functions \n\
        \    └───────────────────────────────┘                                           \n\
        \                               ⇧                                                \n\
        \                               The function's output kind is ❰Type❱             \n\
        \                                                                                \n\
        \                                                                                \n\
        \             The function's input kind is ❰Type❱                                \n\
        \             ⇩                                                                  \n\
        \    ┌────────────────────┐                                                      \n\
        \    │ List : Type → Type │  Built-in type-level function                        \n\
        \    └────────────────────┘                                                      \n\
        \                    ⇧                                                           \n\
        \                    The function's output kind is ❰Type❱                        \n\
        \                                                                                \n\
        \                                                                                \n\
        \                        Function's input has kind ❰Type❱                        \n\
        \                        ⇩                                                       \n\
        \    ┌─────────────────────────────────────────────────┐                         \n\
        \    │ List/head : ∀(a : Type) → (List a → Optional a) │  A function can return  \n\
        \    └─────────────────────────────────────────────────┘  another function       \n\
        \                                ⇧                                               \n\
        \                                Function's output has type ❰List a → Optional a❱\n\
        \                                                                                \n\
        \                                                                                \n\
        \                       The function's input type is ❰List Text❱                 \n\
        \                       ⇩                                                        \n\
        \    ┌────────────────────────────────────────────┐                              \n\
        \    │ List/head Text : List Text → Optional Text │  A function applied to an    \n\
        \    └────────────────────────────────────────────┘  argument can be a function  \n\
        \                                   ⇧                                            \n\
        \                                   The function's output type is ❰Optional Text❱\n\
        \                                                                                \n\
        \                                                                                \n\
        \An expression is not a function if the expression's type is not of the form     \n\
        \❰a → b❱.  For example, these are " <> _NOT <> " functions:                      \n\
        \                                                                                \n\
        \                                                                                \n\
        \    ┌─────────────┐                                                             \n\
        \    │ 1 : Natural │  ❰1❱ is not a function because ❰Natural❱ is not the type of \n\
        \    └─────────────┘  a function                                                 \n\
        \                                                                                \n\
        \                                                                                \n\
        \    ┌───────────────────────┐                                                   \n\
        \    │ Natural/even 2 : Bool │  ❰Natural/even 2❱ is not a function because       \n\
        \    └───────────────────────┘  ❰Bool❱ is not the type of a function             \n\
        \                                                                                \n\
        \                                                                                \n\
        \    ┌──────────────────┐                                                        \n\
        \    │ List Text : Type │  ❰List Text❱ is not a function because ❰Type❱ is not   \n\
        \    └──────────────────┘  the type of a function                                \n\
        \                                                                                \n\
        \                                                                                \n\
        \Some common reasons why you might get this error:                               \n\
        \                                                                                \n\
        \● You tried to add two ❰Natural❱s without a space around the ❰+❱, like this:    \n\
        \                                                                                \n\
        \                                                                                \n\
        \    ┌─────┐                                                                     \n\
        \    │ 2+2 │                                                                     \n\
        \    └─────┘                                                                     \n\
        \                                                                                \n\
        \                                                                                \n\
        \  The above code is parsed as:                                                  \n\
        \                                                                                \n\
        \                                                                                \n\
        \    ┌────────┐                                                                  \n\
        \    │ 2 (+2) │                                                                  \n\
        \    └────────┘                                                                  \n\
        \      ⇧                                                                         \n\
        \      The compiler thinks that this ❰2❱ is a function whose argument is ❰+2❱    \n\
        \                                                                                \n\
        \                                                                                \n\
        \  This is because the ❰+❱ symbol has two meanings: you use ❰+❱ to add two       \n\
        \  numbers, but you also can prefix ❰Natural❱ literals with a ❰+❱ to turn them   \n\
        \  into ❰Integer❱ literals (like ❰+2❱)                                           \n\
        \                                                                                \n\
        \  To fix the code, you need to put spaces around the ❰+❱, like this:            \n\
        \                                                                                \n\
        \                                                                                \n\
        \    ┌───────┐                                                                   \n\
        \    │ 2 + 2 │                                                                   \n\
        \    └───────┘                                                                   \n\
        \                                                                                \n\
        \                                                                                \n\
        \────────────────────────────────────────────────────────────────────────────────\n\
        \                                                                                \n\
        \You tried to use the following expression as a function:                        \n\
        \                                                                                \n\
        \" <> txt0 <> "\n\
        \                                                                                \n\
        \... but this expression's type is:                                              \n\
        \                                                                                \n\
        \" <> txt1 <> "\n\
        \                                                                                \n\
        \... which is not a function type                                                \n"
      where
        txt0 = insert expr0
        txt1 = insert expr1

prettyTypeMessage (TypeMismatch expr0 expr1 expr2 expr3) = ErrorMessages {..}
  where
    short = "Wrong type of function argument\n"
        <>  "\n"
        <>  Dhall.Diff.doc (Dhall.Diff.diffNormalized expr1 expr3)

    long =
        "Explanation: Every function declares what type or kind of argument to accept    \n\
        \                                                                                \n\
        \For example:                                                                    \n\
        \                                                                                \n\
        \                                                                                \n\
        \    ┌───────────────────────────────┐                                           \n\
        \    │ λ(x : Bool) → x : Bool → Bool │  This anonymous function only accepts     \n\
        \    └───────────────────────────────┘  arguments that have type ❰Bool❱          \n\
        \                        ⇧                                                       \n\
        \                        The function's input type                               \n\
        \                                                                                \n\
        \                                                                                \n\
        \    ┌───────────────────────────────┐                                           \n\
        \    │ Natural/even : Natural → Bool │  This built-in function only accepts      \n\
        \    └───────────────────────────────┘  arguments that have type ❰Natural❱       \n\
        \                     ⇧                                                          \n\
        \                     The function's input type                                  \n\
        \                                                                                \n\
        \                                                                                \n\
        \    ┌───────────────────────────────┐                                           \n\
        \    │ λ(a : Type) → a : Type → Type │  This anonymous function only accepts     \n\
        \    └───────────────────────────────┘  arguments that have kind ❰Type❱          \n\
        \                        ⇧                                                       \n\
        \                        The function's input kind                               \n\
        \                                                                                \n\
        \                                                                                \n\
        \    ┌────────────────────┐                                                      \n\
        \    │ List : Type → Type │  This built-in function only accepts arguments that  \n\
        \    └────────────────────┘  have kind ❰Type❱                                    \n\
        \             ⇧                                                                  \n\
        \             The function's input kind                                          \n\
        \                                                                                \n\
        \                                                                                \n\
        \For example, the following expressions are valid:                               \n\
        \                                                                                \n\
        \                                                                                \n\
        \    ┌────────────────────────┐                                                  \n\
        \    │ (λ(x : Bool) → x) True │  ❰True❱ has type ❰Bool❱, which matches the type  \n\
        \    └────────────────────────┘  of argument that the anonymous function accepts \n\
        \                                                                                \n\
        \                                                                                \n\
        \    ┌────────────────┐                                                          \n\
        \    │ Natural/even 2 │  ❰2❱ has type ❰Natural❱, which matches the type of       \n\
        \    └────────────────┘  argument that the ❰Natural/even❱ function accepts,      \n\
        \                                                                                \n\
        \                                                                                \n\
        \    ┌────────────────────────┐                                                  \n\
        \    │ (λ(a : Type) → a) Bool │  ❰Bool❱ has kind ❰Type❱, which matches the kind  \n\
        \    └────────────────────────┘  of argument that the anonymous function accepts \n\
        \                                                                                \n\
        \                                                                                \n\
        \    ┌───────────┐                                                               \n\
        \    │ List Text │  ❰Text❱ has kind ❰Type❱, which matches the kind of argument   \n\
        \    └───────────┘  that that the ❰List❱ function accepts                        \n\
        \                                                                                \n\
        \                                                                                \n\
        \However, you can " <> _NOT <> " apply a function to the wrong type or kind of argument\n\
        \                                                                                \n\
        \For example, the following expressions are not valid:                           \n\
        \                                                                                \n\
        \                                                                                \n\
        \    ┌───────────────────────┐                                                   \n\
        \    │ (λ(x : Bool) → x) \"A\" │  ❰\"A\"❱ has type ❰Text❱, but the anonymous function\n\
        \    └───────────────────────┘  expects an argument that has type ❰Bool❱         \n\
        \                                                                                \n\
        \                                                                                \n\
        \    ┌──────────────────┐                                                        \n\
        \    │ Natural/even \"A\" │  ❰\"A\"❱ has type ❰Text❱, but the ❰Natural/even❱ function\n\
        \    └──────────────────┘  expects an argument that has type ❰Natural❱           \n\
        \                                                                                \n\
        \                                                                                \n\
        \    ┌────────────────────────┐                                                  \n\
        \    │ (λ(a : Type) → a) True │  ❰True❱ has type ❰Bool❱, but the anonymous       \n\
        \    └────────────────────────┘  function expects an argument of kind ❰Type❱     \n\
        \                                                                                \n\
        \                                                                                \n\
        \    ┌────────┐                                                                  \n\
        \    │ List 1 │  ❰1❱ has type ❰Natural❱, but the ❰List❱ function expects an      \n\
        \    └────────┘  argument that has kind ❰Type❱                                   \n\
        \                                                                                \n\
        \                                                                                \n\
        \Some common reasons why you might get this error:                               \n\
        \                                                                                \n\
        \● You omit a function argument by mistake:                                      \n\
        \                                                                                \n\
        \                                                                                \n\
        \    ┌───────────────────────┐                                                   \n\
        \    │ List/head   [1, 2, 3] │                                                   \n\
        \    └───────────────────────┘                                                   \n\
        \                ⇧                                                               \n\
        \                ❰List/head❱ is missing the first argument,                      \n\
        \                which should be: ❰Natural❱                                      \n\
        \                                                                                \n\
        \                                                                                \n\
        \● You supply an ❰Integer❱ literal to a function that expects a ❰Natural❱        \n\
        \                                                                                \n\
        \                                                                                \n\
        \    ┌─────────────────┐                                                         \n\
        \    │ Natural/even +2 │                                                         \n\
        \    └─────────────────┘                                                         \n\
        \                   ⇧                                                            \n\
        \                   This should be ❰2❱                                           \n\
        \                                                                                \n\
        \                                                                                \n\
        \────────────────────────────────────────────────────────────────────────────────\n\
        \                                                                                \n\
        \You tried to invoke the following function:                                     \n\
        \                                                                                \n\
        \" <> txt0 <> "\n\
        \                                                                                \n\
        \... which expects an argument of type or kind:                                  \n\
        \                                                                                \n\
        \" <> txt1 <> "\n\
        \                                                                                \n\
        \... on the following argument:                                                  \n\
        \                                                                                \n\
        \" <> txt2 <> "\n\
        \                                                                                \n\
        \... which has a different type or kind:                                         \n\
        \                                                                                \n\
        \" <> txt3 <> "\n"
      where
        txt0 = insert expr0
        txt1 = insert expr1
        txt2 = insert expr2
        txt3 = insert expr3

prettyTypeMessage (AnnotMismatch expr0 expr1 expr2) = ErrorMessages {..}
  where
    short = "Expression doesn't match annotation\n"
        <>  "\n"
        <>  Dhall.Diff.doc (Dhall.Diff.diffNormalized expr1 expr2)
    long =
        "Explanation: You can annotate an expression with its type or kind using the     \n\
        \❰:❱ symbol, like this:                                                          \n\
        \                                                                                \n\
        \                                                                                \n\
        \    ┌───────┐                                                                   \n\
        \    │ x : t │  ❰x❱ is an expression and ❰t❱ is the annotated type or kind of ❰x❱\n\
        \    └───────┘                                                                   \n\
        \                                                                                \n\
        \The type checker verifies that the expression's type or kind matches the        \n\
        \provided annotation                                                             \n\
        \                                                                                \n\
        \For example, all of the following are valid annotations that the type checker   \n\
        \accepts:                                                                        \n\
        \                                                                                \n\
        \                                                                                \n\
        \    ┌─────────────┐                                                             \n\
        \    │ 1 : Natural │  ❰1❱ is an expression that has type ❰Natural❱, so the type  \n\
        \    └─────────────┘  checker accepts the annotation                             \n\
        \                                                                                \n\
        \                                                                                \n\
        \    ┌───────────────────────┐                                                   \n\
        \    │ Natural/even 2 : Bool │  ❰Natural/even 2❱ has type ❰Bool❱, so the type    \n\
        \    └───────────────────────┘  checker accepts the annotation                   \n\
        \                                                                                \n\
        \                                                                                \n\
        \    ┌────────────────────┐                                                      \n\
        \    │ List : Type → Type │  ❰List❱ is an expression that has kind ❰Type → Type❱,\n\
        \    └────────────────────┘  so the type checker accepts the annotation          \n\
        \                                                                                \n\
        \                                                                                \n\
        \    ┌──────────────────┐                                                        \n\
        \    │ List Text : Type │  ❰List Text❱ is an expression that has kind ❰Type❱, so \n\
        \    └──────────────────┘  the type checker accepts the annotation               \n\
        \                                                                                \n\
        \                                                                                \n\
        \However, the following annotations are " <> _NOT <> " valid and the type checker will\n\
        \reject them:                                                                    \n\
        \                                                                                \n\
        \                                                                                \n\
        \    ┌──────────┐                                                                \n\
        \    │ 1 : Text │  The type checker rejects this because ❰1❱ does not have type  \n\
        \    └──────────┘  ❰Text❱                                                        \n\
        \                                                                                \n\
        \                                                                                \n\
        \    ┌─────────────┐                                                             \n\
        \    │ List : Type │  ❰List❱ does not have kind ❰Type❱                           \n\
        \    └─────────────┘                                                             \n\
        \                                                                                \n\
        \                                                                                \n\
        \Some common reasons why you might get this error:                               \n\
        \                                                                                \n\
        \● The Haskell Dhall interpreter implicitly inserts a top-level annotation       \n\
        \  matching the expected type                                                    \n\
        \                                                                                \n\
        \  For example, if you run the following Haskell code:                           \n\
        \                                                                                \n\
        \                                                                                \n\
        \    ┌───────────────────────────────┐                                           \n\
        \    │ >>> input auto \"1\" :: IO Text │                                         \n\
        \    └───────────────────────────────┘                                           \n\
        \                                                                                \n\
        \                                                                                \n\
        \  ... then the interpreter will actually type check the following annotated     \n\
        \  expression:                                                                   \n\
        \                                                                                \n\
        \                                                                                \n\
        \    ┌──────────┐                                                                \n\
        \    │ 1 : Text │                                                                \n\
        \    └──────────┘                                                                \n\
        \                                                                                \n\
        \                                                                                \n\
        \  ... and then type-checking will fail                                          \n\
        \                                                                                \n\
        \────────────────────────────────────────────────────────────────────────────────\n\
        \                                                                                \n\
        \You or the interpreter annotated this expression:                               \n\
        \                                                                                \n\
        \" <> txt0 <> "\n\
        \                                                                                \n\
        \... with this type or kind:                                                     \n\
        \                                                                                \n\
        \" <> txt1 <> "\n\
        \                                                                                \n\
        \... but the inferred type or kind of the expression is actually:                \n\
        \                                                                                \n\
        \" <> txt2 <> "\n"
      where
        txt0 = insert expr0
        txt1 = insert expr1
        txt2 = insert expr2

prettyTypeMessage Untyped = ErrorMessages {..}
  where
    short = "❰Sort❱ has no type, kind, or sort"

    long =
        "Explanation: There are five levels of expressions that form a hierarchy:        \n\
        \                                                                                \n\
        \● terms                                                                         \n\
        \● types                                                                         \n\
        \● kinds                                                                         \n\
        \● sorts                                                                         \n\
        \● orders                                                                        \n\
        \                                                                                \n\
        \The following example illustrates this hierarchy:                               \n\
        \                                                                                \n\
        \    ┌───────────────────────────────────┐                                       \n\
        \    │ \"ABC\" : Text : Type : Kind : Sort │                                     \n\
        \    └───────────────────────────────────┘                                       \n\
        \       ⇧      ⇧      ⇧      ⇧      ⇧                                            \n\
        \       term   type   kind   sort   order                                        \n\
        \                                                                                \n\
        \There is nothing above ❰Sort❱ in this hierarchy, so if you try to type check any\n\
        \expression containing ❰Sort❱ anywhere in the expression then type checking fails\n\
        \                                                                                \n\
        \Some common reasons why you might get this error:                               \n\
        \                                                                                \n\
        \● You supplied a sort where a kind was expected                                 \n\
        \                                                                                \n\
        \  For example, the following expression will fail to type check:                \n\
        \                                                                                \n\
        \    ┌──────────────────┐                                                        \n\
        \    │ f : Type -> Kind │                                                        \n\
        \    └──────────────────┘                                                        \n\
        \                  ⇧                                                             \n\
        \                  ❰Kind❱ is a sort, not a kind                                  \n"

prettyTypeMessage (InvalidPredicate expr0 expr1) = ErrorMessages {..}
  where
    short = "Invalid predicate for ❰if❱"

    long =
        "Explanation: Every ❰if❱ expression begins with a predicate which must have type \n\
        \❰Bool❱                                                                          \n\
        \                                                                                \n\
        \For example, these are valid ❰if❱ expressions:                                  \n\
        \                                                                                \n\
        \                                                                                \n\
        \    ┌──────────────────────────────┐                                            \n\
        \    │ if True then \"Yes\" else \"No\" │                                        \n\
        \    └──────────────────────────────┘                                            \n\
        \         ⇧                                                                      \n\
        \         Predicate                                                              \n\
        \                                                                                \n\
        \                                                                                \n\
        \    ┌─────────────────────────────────────────┐                                 \n\
        \    │ λ(x : Bool) → if x then False else True │                                 \n\
        \    └─────────────────────────────────────────┘                                 \n\
        \                       ⇧                                                        \n\
        \                       Predicate                                                \n\
        \                                                                                \n\
        \                                                                                \n\
        \... but these are " <> _NOT <> " valid ❰if❱ expressions:                        \n\
        \                                                                                \n\
        \                                                                                \n\
        \    ┌───────────────────────────┐                                               \n\
        \    │ if 0 then \"Yes\" else \"No\" │  ❰0❱ does not have type ❰Bool❱            \n\
        \    └───────────────────────────┘                                               \n\
        \                                                                                \n\
        \                                                                                \n\
        \    ┌────────────────────────────┐                                              \n\
        \    │ if \"\" then False else True │  ❰\"\"❱ does not have type ❰Bool❱          \n\
        \    └────────────────────────────┘                                              \n\
        \                                                                                \n\
        \                                                                                \n\
        \Some common reasons why you might get this error:                               \n\
        \                                                                                \n\
        \● You might be used to other programming languages that accept predicates other \n\
        \  than ❰Bool❱                                                                   \n\
        \                                                                                \n\
        \  For example, some languages permit ❰0❱ or ❰\"\"❱ as valid predicates and treat\n\
        \  them as equivalent to ❰False❱.  However, the Dhall language does not permit   \n\
        \  this                                                                          \n\
        \                                                                                \n\
        \────────────────────────────────────────────────────────────────────────────────\n\
        \                                                                                \n\
        \Your ❰if❱ expression begins with the following predicate:                       \n\
        \                                                                                \n\
        \" <> txt0 <> "\n\
        \                                                                                \n\
        \... that has type:                                                              \n\
        \                                                                                \n\
        \" <> txt1 <> "\n\
        \                                                                                \n\
        \... but the predicate must instead have type ❰Bool❱                             \n"
      where
        txt0 = insert expr0
        txt1 = insert expr1

prettyTypeMessage (IfBranchMustBeTerm b expr0 expr1 expr2) =
    ErrorMessages {..}
  where
    short = "❰if❱ branch is not a term"

    long =
        "Explanation: Every ❰if❱ expression has a ❰then❱ and ❰else❱ branch, each of which\n\
        \is an expression:                                                               \n\
        \                                                                                \n\
        \                                                                                \n\
        \                   Expression for ❰then❱ branch                                 \n\
        \                   ⇩                                                            \n\
        \    ┌────────────────────────────────┐                                          \n\
        \    │ if True then \"Hello, world!\"   │                                        \n\
        \    │         else \"Goodbye, world!\" │                                        \n\
        \    └────────────────────────────────┘                                          \n\
        \                   ⇧                                                            \n\
        \                   Expression for ❰else❱ branch                                 \n\
        \                                                                                \n\
        \                                                                                \n\
        \These expressions must be a “term”, where a “term” is defined as an expression  \n\
        \that has a type thas has kind ❰Type❱                                            \n\
        \                                                                                \n\
        \For example, the following expressions are all valid “terms”:                   \n\
        \                                                                                \n\
        \                                                                                \n\
        \    ┌────────────────────┐                                                      \n\
        \    │ 1 : Natural : Type │  ❰1❱ is a term with a type (❰Natural❱) of kind ❰Type❱\n\
        \    └────────────────────┘                                                      \n\
        \      ⇧                                                                         \n\
        \      term                                                                      \n\
        \                                                                                \n\
        \                                                                                \n\
        \    ┌─────────────────────────────────────┐                                     \n\
        \    │ Natural/odd : Natural → Bool : Type │  ❰Natural/odd❱ is a term with a type\n\
        \    └─────────────────────────────────────┘  (❰Natural → Bool❱) of kind ❰Type❱  \n\
        \      ⇧                                                                         \n\
        \      term                                                                      \n\
        \                                                                                \n\
        \                                                                                \n\
        \However, the following expressions are " <> _NOT <> " valid terms:              \n\
        \                                                                                \n\
        \                                                                                \n\
        \    ┌────────────────────┐                                                      \n\
        \    │ Text : Type : Kind │  ❰Text❱ has kind (❰Type❱) of sort ❰Kind❱ and is      \n\
        \    └────────────────────┘  therefore not a term                                \n\
        \      ⇧                                                                         \n\
        \      type                                                                      \n\
        \                                                                                \n\
        \                                                                                \n\
        \    ┌───────────────────────────┐                                               \n\
        \    │ List : Type → Type : Kind │  ❰List❱ has kind (❰Type → Type❱) of sort      \n\
        \    └───────────────────────────┘  ❰Kind❱ and is therefore not a term           \n\
        \      ⇧                                                                         \n\
        \      type-level function                                                       \n\
        \                                                                                \n\
        \                                                                                \n\
        \This means that you cannot define an ❰if❱ expression that returns a type.  For  \n\
        \example, the following ❰if❱ expression is " <> _NOT <> " valid:                 \n\
        \                                                                                \n\
        \                                                                                \n\
        \    ┌─────────────────────────────┐                                             \n\
        \    │ if True then Text else Bool │  Invalid ❰if❱ expression                    \n\
        \    └─────────────────────────────┘                                             \n\
        \                   ⇧         ⇧                                                  \n\
        \                   type      type                                               \n\
        \                                                                                \n\
        \                                                                                \n\
        \Your ❰" <> txt0 <> "❱ branch of your ❰if❱ expression is:                        \n\
        \                                                                                \n\
        \" <> txt1 <> "\n\
        \                                                                                \n\
        \... which has kind:                                                             \n\
        \                                                                                \n\
        \" <> txt2 <> "\n\
        \                                                                                \n\
        \... of sort:                                                                    \n\
        \                                                                                \n\
        \" <> txt3 <> "\n\
        \                                                                                \n\
        \... and is not a term.  Therefore your ❰if❱ expression is not valid             \n"
      where
        txt0 = if b then "then" else "else"
        txt1 = insert expr0
        txt2 = insert expr1
        txt3 = insert expr2

prettyTypeMessage (IfBranchMismatch expr0 expr1 expr2 expr3) =
    ErrorMessages {..}
  where
    short = "❰if❱ branches must have matching types\n"
        <>  "\n"
        <>  Dhall.Diff.doc (Dhall.Diff.diffNormalized expr1 expr3)

    long =
        "Explanation: Every ❰if❱ expression has a ❰then❱ and ❰else❱ branch, each of which\n\
        \is an expression:                                                               \n\
        \                                                                                \n\
        \                                                                                \n\
        \                   Expression for ❰then❱ branch                                 \n\
        \                   ⇩                                                            \n\
        \    ┌────────────────────────────────┐                                          \n\
        \    │ if True then \"Hello, world!\"   │                                        \n\
        \    │         else \"Goodbye, world!\" │                                        \n\
        \    └────────────────────────────────┘                                          \n\
        \                   ⇧                                                            \n\
        \                   Expression for ❰else❱ branch                                 \n\
        \                                                                                \n\
        \                                                                                \n\
        \These two expressions must have the same type.  For example, the following ❰if❱ \n\
        \expressions are all valid:                                                      \n\
        \                                                                                \n\
        \                                                                                \n\
        \    ┌──────────────────────────────────┐                                        \n\
        \    │ λ(b : Bool) → if b then 0 else 1 │ Both branches have type ❰Natural❱      \n\
        \    └──────────────────────────────────┘                                        \n\
        \                                                                                \n\
        \                                                                                \n\
        \    ┌────────────────────────────┐                                              \n\
        \    │ λ(b : Bool) →              │                                              \n\
        \    │     if b then Natural/even │ Both branches have type ❰Natural → Bool❱     \n\
        \    │          else Natural/odd  │                                              \n\
        \    └────────────────────────────┘                                              \n\
        \                                                                                \n\
        \                                                                                \n\
        \However, the following expression is " <> _NOT <> " valid:                      \n\
        \                                                                                \n\
        \                                                                                \n\
        \                   This branch has type ❰Natural❱                               \n\
        \                   ⇩                                                            \n\
        \    ┌────────────────────────┐                                                  \n\
        \    │ if True then 0         │                                                  \n\
        \    │         else \"ABC\"     │                                                \n\
        \    └────────────────────────┘                                                  \n\
        \                   ⇧                                                            \n\
        \                   This branch has type ❰Text❱                                  \n\
        \                                                                                \n\
        \                                                                                \n\
        \The ❰then❱ and ❰else❱ branches must have matching types, even if the predicate  \n\
        \is always ❰True❱ or ❰False❱                                                     \n\
        \                                                                                \n\
        \Your ❰if❱ expression has the following ❰then❱ branch:                           \n\
        \                                                                                \n\
        \" <> txt0 <> "\n\
        \                                                                                \n\
        \... which has type:                                                             \n\
        \                                                                                \n\
        \" <> txt2 <> "\n\
        \                                                                                \n\
        \... and the following ❰else❱ branch:                                            \n\
        \                                                                                \n\
        \" <> txt1 <> "\n\
        \                                                                                \n\
        \... which has a different type:                                                 \n\
        \                                                                                \n\
        \" <> txt3 <> "\n\
        \                                                                                \n\
        \Fix your ❰then❱ and ❰else❱ branches to have matching types                      \n"
      where
        txt0 = insert expr0
        txt1 = insert expr1
        txt2 = insert expr2
        txt3 = insert expr3

prettyTypeMessage (InvalidListType expr0) = ErrorMessages {..}
  where
    short = "Invalid type for ❰List❱"

    long =
        "Explanation: ❰List❱s can optionally document their type with a type annotation, \n\
        \like this:                                                                      \n\
        \                                                                                \n\
        \                                                                                \n\
        \    ┌──────────────────────────┐                                                \n\
        \    │ [1, 2, 3] : List Natural │  A ❰List❱ of three ❰Natural❱ numbers           \n\
        \    └──────────────────────────┘                                                \n\
        \                       ⇧                                                        \n\
        \                       The type of the ❰List❱'s elements, which are ❰Natural❱   \n\
        \                       numbers                                                  \n\
        \                                                                                \n\
        \                                                                                \n\
        \    ┌───────────────────┐                                                       \n\
        \    │ [] : List Natural │  An empty ❰List❱                                      \n\
        \    └───────────────────┘                                                       \n\
        \           ⇧                                                                    \n\
        \           You must specify the type when the ❰List❱ is empty                   \n\
        \                                                                                \n\
        \                                                                                \n\
        \The type must be of the form ❰List ...❱ and not something else.  For example,   \n\
        \the following type annotation is " <> _NOT <> " valid:                          \n\
        \                                                                                \n\
        \                                                                                \n\
        \    ┌────────────┐                                                              \n\
        \    │ ... : Bool │                                                              \n\
        \    └────────────┘                                                              \n\
        \            ⇧                                                                   \n\
        \            This type does not have the form ❰List ...❱                         \n\
        \                                                                                \n\
        \                                                                                \n\
        \The element type must be a type and not something else.  For example, the       \n\
        \following element types are " <> _NOT <> " valid:                               \n\
        \                                                                                \n\
        \                                                                                \n\
        \    ┌──────────────┐                                                            \n\
        \    │ ... : List 1 │                                                            \n\
        \    └──────────────┘                                                            \n\
        \                 ⇧                                                              \n\
        \                 This is a ❰Natural❱ number and not a ❰Type❱                    \n\
        \                                                                                \n\
        \                                                                                \n\
        \    ┌─────────────────┐                                                         \n\
        \    │ ... : List Type │                                                         \n\
        \    └─────────────────┘                                                         \n\
        \                 ⇧                                                              \n\
        \                 This is a ❰Kind❱ and not a ❰Type❱                              \n\
        \                                                                                \n\
        \                                                                                \n\
        \You declared that the ❰List❱ should have type:                                  \n\
        \                                                                                \n\
        \" <> txt0 <> "\n\
        \                                                                                \n\
        \... which is not a valid list type                                              \n"
      where
        txt0 = insert expr0

prettyTypeMessage MissingListType = do
    ErrorMessages {..}
  where
    short = "An empty list requires a type annotation"

    long =
        "Explanation: Lists do not require a type annotation if they have at least one   \n\
        \element:                                                                        \n\
        \                                                                                \n\
        \                                                                                \n\
        \    ┌───────────┐                                                               \n\
        \    │ [1, 2, 3] │  The compiler can infer that this list has type ❰List Natural❱\n\
        \    └───────────┘                                                               \n\
        \                                                                                \n\
        \                                                                                \n\
        \However, empty lists still require a type annotation:                           \n\
        \                                                                                \n\
        \                                                                                \n\
        \    ┌───────────────────┐                                                       \n\
        \    │ [] : List Natural │  This type annotation is mandatory                    \n\
        \    └───────────────────┘                                                       \n\
        \                                                                                \n\
        \                                                                                \n\
        \You cannot supply an empty list without a type annotation                       \n"

prettyTypeMessage (MismatchedListElements i expr0 _expr1 expr2) =
    ErrorMessages {..}
  where
    short = "List elements should all have the same type\n"
        <>  "\n"
        <>  Dhall.Diff.doc (Dhall.Diff.diffNormalized expr0 expr2)

    long =
        "Explanation: Every element in a list must have the same type                    \n\
        \                                                                                \n\
        \For example, this is a valid ❰List❱:                                            \n\
        \                                                                                \n\
        \                                                                                \n\
        \    ┌───────────┐                                                               \n\
        \    │ [1, 2, 3] │  Every element in this ❰List❱ is a ❰Natural❱ number           \n\
        \    └───────────┘                                                               \n\
        \                                                                                \n\
        \                                                                                \n\
        \.. but this is " <> _NOT <> " a valid ❰List❱:                                   \n\
        \                                                                                \n\
        \                                                                                \n\
        \    ┌───────────────┐                                                           \n\
        \    │ [1, \"ABC\", 3] │  The first and second element have different types      \n\
        \    └───────────────┘                                                           \n\
        \                                                                                \n\
        \                                                                                \n\
        \Your first ❰List❱ element has this type:                                        \n\
        \                                                                                \n\
        \" <> txt0 <> "\n\
        \                                                                                \n\
        \... but the element at index #" <> txt1 <> " has this type instead:             \n\
        \                                                                                \n\
        \" <> txt3 <> "\n"
      where
        txt0 = insert expr0
        txt1 = pretty i
        txt3 = insert expr2

prettyTypeMessage (InvalidListElement i expr0 _expr1 expr2) =
    ErrorMessages {..}
  where
    short = "List element has the wrong type\n"
        <>  "\n"
        <>  Dhall.Diff.doc (Dhall.Diff.diffNormalized expr0 expr2)

    long =
        "Explanation: Every element in the list must have a type matching the type       \n\
        \annotation at the end of the list                                               \n\
        \                                                                                \n\
        \For example, this is a valid ❰List❱:                                            \n\
        \                                                                                \n\
        \                                                                                \n\
        \    ┌──────────────────────────┐                                                \n\
        \    │ [1, 2, 3] : List Natural │  Every element in this ❰List❱ is an ❰Natural❱  \n\
        \    └──────────────────────────┘                                                \n\
        \                                                                                \n\
        \                                                                                \n\
        \.. but this is " <> _NOT <> " a valid ❰List❱:                                   \n\
        \                                                                                \n\
        \                                                                                \n\
        \    ┌──────────────────────────────┐                                            \n\
        \    │ [1, \"ABC\", 3] : List Natural │  The second element is not an ❰Natural❱  \n\
        \    └──────────────────────────────┘                                            \n\
        \                                                                                \n\
        \                                                                                \n\
        \Your ❰List❱ elements should have this type:                                     \n\
        \                                                                                \n\
        \" <> txt0 <> "\n\
        \                                                                                \n\
        \... but the element at index #" <> txt1 <> " has this type instead:             \n\
        \                                                                                \n\
        \" <> txt3 <> "\n"
      where
        txt0 = insert expr0
        txt1 = pretty i
        txt3 = insert expr2

prettyTypeMessage (InvalidSome expr0 expr1 expr2) = ErrorMessages {..}
  where
    short = "❰Some❱ argument has the wrong type"

    long =
        "Explanation: The ❰Some❱ constructor expects an argument that is a term, where   \n\
        \the type of the type of a term must be ❰Type❱                                   \n\
        \                                                                                \n\
        \For example, this is a valid use of ❰Some❱:                                     \n\
        \                                                                                \n\
        \                                                                                \n\
        \    ┌────────┐                                                                  \n\
        \    │ Some 1 │  ❰1❱ is a valid term because ❰1 : Natural : Type❱                \n\
        \    └────────┘                                                                  \n\
        \                                                                                \n\
        \                                                                                \n\
        \... but this is " <> _NOT <> " a valid ❰Optional❱ value:                        \n\
        \                                                                                \n\
        \                                                                                \n\
        \    ┌───────────┐                                                               \n\
        \    │ Some Text │  ❰Text❱ is not a valid term because ❰Text : Type : Kind ❱     \n\
        \    └───────────┘                                                               \n\
        \                                                                                \n\
        \                                                                                \n\
        \The ❰Some❱ argument you provided:                                               \n\
        \                                                                                \n\
        \" <> txt0 <> "\n\
        \                                                                                \n\
        \... has this type:                                                              \n\
        \                                                                                \n\
        \" <> txt1 <> "\n\
        \                                                                                \n\
        \... but the type of that type is:                                               \n\
        \                                                                                \n\
        \" <> txt2 <> "\n\
        \                                                                                \n\
        \... which is not ❰Type❱                                                         \n"
      where
        txt0 = insert expr0
        txt1 = insert expr1
        txt2 = insert expr2

prettyTypeMessage (InvalidFieldType k expr0) = ErrorMessages {..}
  where
    short = "Invalid field type"

    long =
        "Explanation: Every record type annotates each field with a ❰Type❱, a ❰Kind❱, or \n\
        \a ❰Sort❱ like this:                                                             \n\
        \                                                                                \n\
        \                                                                                \n\
        \    ┌──────────────────────────────────────────────┐                            \n\
        \    │ { foo : Natural, bar : Integer, baz : Text } │  Every field is annotated  \n\
        \    └──────────────────────────────────────────────┘  with a ❰Type❱             \n\
        \                                                                                \n\
        \                                                                                \n\
        \    ┌────────────────────────────┐                                              \n\
        \    │ { foo : Type, bar : Type } │  Every field is annotated                    \n\
        \    └────────────────────────────┘  with a ❰Kind❱                               \n\
        \                                                                                \n\
        \                                                                                \n\
        \However, the types of fields may " <> _NOT <> " be term-level values:           \n\
        \                                                                                \n\
        \                                                                                \n\
        \    ┌────────────────────────────┐                                              \n\
        \    │ { foo : Natural, bar : 1 } │  Invalid record type                         \n\
        \    └────────────────────────────┘                                              \n\
        \                             ⇧                                                  \n\
        \                             ❰1❱ is a ❰Natural❱ number and not a ❰Type❱,        \n\
        \                             ❰Kind❱, or ❰Sort❱                                  \n\
        \                                                                                \n\
        \                                                                                \n\
        \You provided a record type with a field named:                                  \n\
        \                                                                                \n\
        \" <> txt0 <> "\n\
        \                                                                                \n\
        \... annotated with the following expression:                                    \n\
        \                                                                                \n\
        \" <> txt1 <> "\n\
        \                                                                                \n\
        \... which is neither a ❰Type❱, a ❰Kind❱, nor a ❰Sort❱                           \n"
      where
        txt0 = insert k
        txt1 = insert expr0

prettyTypeMessage (InvalidAlternativeType k expr0) = ErrorMessages {..}
  where
    short = "Invalid alternative type"

    long =
        "Explanation: Every union type specifies the type of each alternative, like this:\n\
        \                                                                                \n\
        \                                                                                \n\
        \               The type of the first alternative is ❰Bool❱                      \n\
        \               ⇩                                                                \n\
        \    ┌──────────────────────────────────┐                                        \n\
        \    │ < Left : Bool, Right : Natural > │  A union type with two alternatives    \n\
        \    └──────────────────────────────────┘                                        \n\
        \                             ⇧                                                  \n\
        \                             The type of the second alternative is ❰Natural❱    \n\
        \                                                                                \n\
        \                                                                                \n\
        \However, these alternatives can only be annotated with ❰Type❱s, ❰Kind❱s, or     \n\
        \❰Sort❱s.  For example, the following union types are " <> _NOT <> " valid:      \n\
        \                                                                                \n\
        \                                                                                \n\
        \    ┌────────────────────────────┐                                              \n\
        \    │ < Left : Bool, Right : 1 > │  Invalid union type                          \n\
        \    └────────────────────────────┘                                              \n\
        \                             ⇧                                                  \n\
        \                             This is a ❰Natural❱ and not a ❰Type❱, ❰Kind❱, or   \n\
        \                             ❰Sort❱                                             \n\
        \                                                                                \n\
        \                                                                                \n\
        \Some common reasons why you might get this error:                               \n\
        \                                                                                \n\
        \● You accidentally typed ❰:❱ instead of ❰=❱ for a union literal with one        \n\
        \  alternative:                                                                  \n\
        \                                                                                \n\
        \    ┌─────────────────┐                                                         \n\
        \    │ < Example : 1 > │                                                         \n\
        \    └─────────────────┘                                                         \n\
        \                ⇧                                                               \n\
        \                This could be ❰=❱ instead                                       \n\
        \                                                                                \n\
        \                                                                                \n\
        \────────────────────────────────────────────────────────────────────────────────\n\
        \                                                                                \n\
        \You provided a union type with an alternative named:                            \n\
        \                                                                                \n\
        \" <> txt0 <> "\n\
        \                                                                                \n\
        \... annotated with the following expression which is not a ❰Type❱, ❰Kind❱, or   \n\
        \❰Sort❱:                                                                         \n\
        \                                                                                \n\
        \" <> txt1 <> "\n"
      where
        txt0 = insert k
        txt1 = insert expr0

prettyTypeMessage (AlternativeAnnotationMismatch k0 expr0 c0 k1 expr1 c1) = ErrorMessages {..}
  where
    short = "Alternative annotation mismatch"

    long =
        "Explanation: Every union type annotates each alternative with a ❰Type❱ or a     \n\
        \❰Kind❱, like this:                                                              \n\
        \                                                                                \n\
        \                                                                                \n\
        \    ┌───────────────────────────────────┐                                       \n\
        \    │ < Left : Natural | Right : Bool > │  Every alternative is annotated with a\n\
        \    └───────────────────────────────────┘  ❰Type❱                               \n\
        \                                                                                \n\
        \                                                                                \n\
        \    ┌────────────────────────────────────┐                                      \n\
        \    │ < Foo : Type → Type | Bar : Type > │  Every alternative is annotated with \n\
        \    └────────────────────────────────────┘  a ❰Kind❱                            \n\
        \                                                                                \n\
        \                                                                                \n\
        \    ┌────────────────┐                                                          \n\
        \    │ < Baz : Kind > │  Every alternative is annotated with a ❰Sort❱            \n\
        \    └────────────────┘                                                          \n\
        \                                                                                \n\
        \                                                                                \n\
        \However, you cannot have a union type that mixes ❰Type❱s, ❰Kind❱s, or ❰Sort❱s   \n\
        \for the annotations:                                                            \n\
        \                                                                                \n\
        \                                                                                \n\
        \              This is a ❰Type❱ annotation                                       \n\
        \              ⇩                                                                 \n\
        \    ┌───────────────────────────────┐                                           \n\
        \    │ { foo : Natural, bar : Type } │  Invalid union type                       \n\
        \    └───────────────────────────────┘                                           \n\
        \                             ⇧                                                  \n\
        \                             ... but this is a ❰Kind❱ annotation                \n\
        \                                                                                \n\
        \                                                                                \n\
        \You provided a union type with an alternative named:                            \n\
        \                                                                                \n\
        \" <> txt0 <> "\n\
        \                                                                                \n\
        \... annotated with the following expression:                                    \n\
        \                                                                                \n\
        \" <> txt1 <> "\n\
        \                                                                                \n\
        \... which is a " <> level c0 <> " whereas another alternative named:            \n\
        \                                                                                \n\
        \" <> txt2 <> "\n\
        \                                                                                \n\
        \... annotated with the following expression:                                    \n\
        \                                                                                \n\
        \" <> txt3 <> "\n\
        \                                                                                \n\
        \... is a " <> level c1 <> ", which does not match                               \n"
      where
        txt0 = insert k0
        txt1 = insert expr0
        txt2 = insert k1
        txt3 = insert expr1

        level Type = "❰Type❱"
        level Kind = "❰Kind❱"
        level Sort = "❰Sort❱"

prettyTypeMessage (ListAppendMismatch expr0 expr1) = ErrorMessages {..}
  where
    short = "You can only append ❰List❱s with matching element types\n"
        <>  "\n"
        <>  Dhall.Diff.doc (Dhall.Diff.diffNormalized expr0 expr1)

    long =
        "Explanation: You can append two ❰List❱s using the ❰#❱ operator, like this:      \n\
        \                                                                                \n\
        \                                                                                \n\
        \    ┌────────────────────┐                                                      \n\
        \    │ [1, 2, 3] # [4, 5] │                                                      \n\
        \    └────────────────────┘                                                      \n\
        \                                                                                \n\
        \                                                                                \n\
        \... but you cannot append two ❰List❱s if they have different element types.     \n\
        \For example, the following expression is " <> _NOT <> " valid:                  \n\
        \                                                                                \n\
        \                                                                                \n\
        \       These elements have type ❰Natural❱                                       \n\
        \       ⇩                                                                        \n\
        \    ┌───────────────────────────┐                                               \n\
        \    │ [1, 2, 3] # [True, False] │  Invalid: the element types don't match       \n\
        \    └───────────────────────────┘                                               \n\
        \                  ⇧                                                             \n\
        \                  These elements have type ❰Bool❱                               \n\
        \                                                                                \n\
        \                                                                                \n\
        \────────────────────────────────────────────────────────────────────────────────\n\
        \                                                                                \n\
        \You tried to append a ❰List❱ thas has elements of type:                         \n\
        \                                                                                \n\
        \" <> txt0 <> "\n\
        \                                                                                \n\
        \... with another ❰List❱ that has elements of type:                              \n\
        \                                                                                \n\
        \" <> txt1 <> "\n\
        \                                                                                \n\
        \... and those two types do not match                                            \n"
      where
        txt0 = insert expr0
        txt1 = insert expr1

prettyTypeMessage (MustCombineARecord c expr0 expr1) = ErrorMessages {..}
  where
    short = "You can only combine records"

    long =
        "Explanation: You can combine records using the ❰" <> op <> "❱ operator, like this:\n\
        \                                                                                \n\
        \                                                                                \n\
        \    ┌───────────────────────────────────────────┐                               \n\
        \    │ { foo = 1, bar = \"ABC\" } " <> op <> " { baz = True } │                  \n\
        \    └───────────────────────────────────────────┘                               \n\
        \                                                                                \n\
        \                                                                                \n\
        \    ┌─────────────────────────────────────────────┐                             \n\
        \    │ λ(r : { foo : Bool }) → r " <> op <> " { bar = \"ABC\" } │                \n\
        \    └─────────────────────────────────────────────┘                             \n\
        \                                                                                \n\
        \                                                                                \n\
        \... but you cannot combine values that are not records.                         \n\
        \                                                                                \n\
        \For example, the following expressions are " <> _NOT <> " valid:                \n\
        \                                                                                \n\
        \                                                                                \n\
        \    ┌──────────────────────────────┐                                            \n\
        \    │ { foo = 1, bar = \"ABC\" } " <> op <> " 1 │                               \n\
        \    └──────────────────────────────┘                                            \n\
        \                                 ⇧                                              \n\
        \                                 Invalid: Not a record                          \n\
        \                                                                                \n\
        \                                                                                \n\
        \    ┌───────────────────────────────────────────┐                               \n\
        \    │ { foo = 1, bar = \"ABC\" } " <> op <> " { baz : Bool } │                  \n\
        \    └───────────────────────────────────────────┘                               \n\
        \                                 ⇧                                              \n\
        \                                 Invalid: This is a record type and not a record\n\
        \                                                                                \n\
        \                                                                                \n\
        \    ┌───────────────────────────────────────────┐                               \n\
        \    │ { foo = 1, bar = \"ABC\" } " <> op <> " < baz : Bool > │                  \n\
        \    └───────────────────────────────────────────┘                               \n\
        \                                 ⇧                                              \n\
        \                                 Invalid: This is a union type and not a record \n\
        \                                                                                \n\
        \                                                                                \n\
        \You tried to combine the following value:                                       \n\
        \                                                                                \n\
        \" <> txt0 <> "\n\
        \                                                                                \n\
        \... which is not a record, but is actually a:                                   \n\
        \                                                                                \n\
        \" <> txt1 <> "\n"
      where
        op   = pretty c
        txt0 = insert expr0
        txt1 = insert expr1

prettyTypeMessage (CombineTypesRequiresRecordType expr0 expr1) =
    ErrorMessages {..}
  where
    short = "❰⩓❱ requires arguments that are record types"

    long =
        "Explanation: You can only use the ❰⩓❱ operator on arguments that are record type\n\
        \literals, like this:                                                            \n\
        \                                                                                \n\
        \                                                                                \n\
        \    ┌─────────────────────────────────────┐                                     \n\
        \    │ { age : Natural } ⩓ { name : Text } │                                     \n\
        \    └─────────────────────────────────────┘                                     \n\
        \                                                                                \n\
        \                                                                                \n\
        \... but you cannot use the ❰⩓❱ operator on any other type of arguments.  For    \n\
        \example, you cannot use variable arguments:                                     \n\
        \                                                                                \n\
        \                                                                                \n\
        \    ┌───────────────────────────────────┐                                       \n\
        \    │ λ(t : Type) → t ⩓ { name : Text } │  Invalid: ❰t❱ might not be a record   \n\
        \    └───────────────────────────────────┘  type                                 \n\
        \                                                                                \n\
        \                                                                                \n\
        \────────────────────────────────────────────────────────────────────────────────\n\
        \                                                                                \n\
        \You tried to supply the following argument:                                     \n\
        \                                                                                \n\
        \" <> txt0 <> "\n\
        \                                                                                \n\
        \... which normalized to:                                                        \n\
        \                                                                                \n\
        \" <> txt1 <> "\n\
        \                                                                                \n\
        \... which is not a record type literal                                          \n"
      where
        txt0 = insert expr0
        txt1 = insert expr1

prettyTypeMessage (RecordTypeMismatch const0 const1 expr0 expr1) =
    ErrorMessages {..}
  where
    short = "Record type mismatch"

    long =
        "Explanation: You can only use the ❰⩓❱ operator on record types if they are both \n\
        \ ❰Type❱s or ❰Kind❱s:                                                            \n\
        \                                                                                \n\
        \                                                                                \n\
        \    ┌─────────────────────────────────────┐                                     \n\
        \    │ { age : Natural } ⩓ { name : Text } │  Valid: Both arguments are ❰Type❱s  \n\
        \    └─────────────────────────────────────┘                                     \n\
        \                                                                                \n\
        \                                                                                \n\
        \    ┌──────────────────────────────────────┐                                    \n\
        \    │ { Input : Type } ⩓ { Output : Type } │  Valid: Both arguments are ❰Kind❱s \n\
        \    └──────────────────────────────────────┘                                    \n\
        \                                                                                \n\
        \                                                                                \n\
        \... but you cannot combine a ❰Type❱ and a ❰Kind❱:                               \n\
        \                                                                                \n\
        \                                                                                \n\
        \    ┌────────────────────────────────────┐                                      \n\
        \    │ { Input : Type } ⩓ { name : Text } │  Invalid: The arguments do not match \n\
        \    └────────────────────────────────────┘                                      \n\
        \                                                                                \n\
        \                                                                                \n\
        \────────────────────────────────────────────────────────────────────────────────\n\
        \                                                                                \n\
        \You tried to combine the following record type:                                 \n\
        \                                                                                \n\
        \" <> txt0 <> "\n\
        \                                                                                \n\
        \... with this record types:                                                     \n\
        \                                                                                \n\
        \" <> txt1 <> "\n\
        \                                                                                \n\
        \... but the former record type is a:                                            \n\
        \                                                                                \n\
        \" <> txt2 <> "\n\
        \                                                                                \n\
        \... but the latter record type is a:                                            \n\
        \                                                                                \n\
        \" <> txt3 <> "\n"
      where
        txt0 = insert expr0
        txt1 = insert expr1
        txt2 = insert const0
        txt3 = insert const1

prettyTypeMessage (FieldCollision k) = ErrorMessages {..}
  where
    short = "Field collision"

    long =
        "Explanation: You can combine records or record types if they don't share any    \n\
        \fields in common, like this:                                                    \n\
        \                                                                                \n\
        \                                                                                \n\
        \    ┌───────────────────────────────────────────┐                               \n\
        \    │ { foo = 1, bar = \"ABC\" } ∧ { baz = True } │                             \n\
        \    └───────────────────────────────────────────┘                               \n\
        \                                                                                \n\
        \                                                                                \n\
        \    ┌─────────────────────────────────┐                                         \n\
        \    │ { foo : Text } ⩓ { bar : Bool } │                                         \n\
        \    └─────────────────────────────────┘                                         \n\
        \                                                                                \n\
        \                                                                                \n\
        \    ┌────────────────────────────────────────┐                                  \n\
        \    │ λ(r : { baz : Bool}) → { foo = 1 } ∧ r │                                  \n\
        \    └────────────────────────────────────────┘                                  \n\
        \                                                                                \n\
        \                                                                                \n\
        \... but you cannot merge two records that share the same field unless the field \n\
        \is a record on both sides.                                                      \n\
        \                                                                                \n\
        \For example, the following expressions are " <> _NOT <> " valid:                \n\
        \                                                                                \n\
        \                                                                                \n\
        \    ┌───────────────────────────────────────────┐                               \n\
        \    │ { foo = 1, bar = \"ABC\" } ∧ { foo = True } │  Invalid: Colliding ❰foo❱   \n\
        \    └───────────────────────────────────────────┘  fields                       \n\
        \                                                                                \n\
        \                                                                                \n\
        \    ┌─────────────────────────────────┐                                         \n\
        \    │ { foo : Bool } ∧ { foo : Text } │  Invalid: Colliding ❰foo❱ fields        \n\
        \    └─────────────────────────────────┘                                         \n\
        \                                                                                \n\
        \                                                                                \n\
        \... but the following expressions are valid:                                    \n\
        \                                                                                \n\
        \                                                                                \n\
        \    ┌──────────────────────────────────────────────────┐                        \n\
        \    │ { foo = { bar = True } } ∧ { foo = { baz = 1 } } │  Valid: Both ❰foo❱     \n\
        \    └──────────────────────────────────────────────────┘  fields are records    \n\
        \                                                                                \n\
        \                                                                                \n\
        \    ┌─────────────────────────────────────────────────────┐                     \n\
        \    │ { foo : { bar : Bool } } ⩓ { foo : { baz : Text } } │  Valid: Both ❰foo❱  \n\
        \    └─────────────────────────────────────────────────────┘  fields are records \n\
        \                                                                                \n\
        \                                                                                \n\
        \Some common reasons why you might get this error:                               \n\
        \                                                                                \n\
        \● You tried to use ❰∧❱ to update a field's value, like this:                    \n\
        \                                                                                \n\
        \                                                                                \n\
        \    ┌────────────────────────────────────────┐                                  \n\
        \    │ { foo = 1, bar = \"ABC\" } ∧ { foo = 2 } │                                \n\
        \    └────────────────────────────────────────┘                                  \n\
        \                                   ⇧                                            \n\
        \                                  Invalid attempt to update ❰foo❱'s value to ❰2❱\n\
        \                                                                                \n\
        \  Field updates are intentionally not allowed as the Dhall language discourages \n\
        \  patch-oriented programming                                                    \n\
        \                                                                                \n\
        \────────────────────────────────────────────────────────────────────────────────\n\
        \                                                                                \n\
        \You combined two records that share the following field:                        \n\
        \                                                                                \n\
        \" <> txt0 <> "\n\
        \                                                                                \n\
        \... which is not allowed                                                        \n"
      where
        txt0 = insert k

prettyTypeMessage (MustMergeARecord expr0 expr1) = ErrorMessages {..}
  where
    short = "❰merge❱ expects a record of handlers"

    long =
        "Explanation: You can ❰merge❱ the alternatives of a union using a record with one\n\
        \handler per alternative, like this:                                             \n\
        \                                                                                \n\
        \                                                                                \n\
        \    ┌─────────────────────────────────────────────────────────────────────┐     \n\
        \    │     let union    = < Left : Natural | Right : Bool >.Left 2         │     \n\
        \    │ in  let handlers = { Left = Natural/even, Right = λ(x : Bool) → x } │     \n\
        \    │ in  merge handlers union : Bool                                     │     \n\
        \    └─────────────────────────────────────────────────────────────────────┘     \n\
        \                                                                                \n\
        \                                                                                \n\
        \... but the first argument to ❰merge❱ must be a record and not some other type. \n\
        \                                                                                \n\
        \For example, the following expression is " <> _NOT <> " valid:                  \n\
        \                                                                                \n\
        \                                                                                \n\
        \    ┌────────────────────────────────────────────────────┐                      \n\
        \    │ let handler = λ(x : Bool) → x                      │                      \n\
        \    │ in  merge handler (< Foo : Bool >.Foo True) : Bool │                      \n\
        \    └────────────────────────────────────────────────────┘                      \n\
        \                ⇧                                                               \n\
        \                Invalid: ❰handler❱ isn't a record                               \n\
        \                                                                                \n\
        \                                                                                \n\
        \Some common reasons why you might get this error:                               \n\
        \                                                                                \n\
        \● You accidentally provide an empty record type instead of an empty record when \n\
        \  you ❰merge❱ an empty union:                                                   \n\
        \                                                                                \n\
        \                                                                                \n\
        \    ┌──────────────────────────────────────────┐                                \n\
        \    │ λ(x : <>) → λ(a : Type) → merge {} x : a │                                \n\
        \    └──────────────────────────────────────────┘                                \n\
        \                                      ⇧                                         \n\
        \                                      This should be ❰{=}❱ instead              \n\
        \                                                                                \n\
        \                                                                                \n\
        \────────────────────────────────────────────────────────────────────────────────\n\
        \                                                                                \n\
        \You provided the following handler:                                             \n\
        \                                                                                \n\
        \" <> txt0 <> "\n\
        \                                                                                \n\
        \... which is not a record, but is actually a value of type:                     \n\
        \                                                                                \n\
        \" <> txt1 <> "\n"
      where
        txt0 = insert expr0
        txt1 = insert expr1

prettyTypeMessage (MustMergeUnion expr0 expr1) = ErrorMessages {..}
  where
    short = "❰merge❱ expects a union"

    long =
        "Explanation: You can ❰merge❱ the alternatives of a union using a record with one\n\
        \handler per alternative, like this:                                             \n\
        \                                                                                \n\
        \                                                                                \n\
        \    ┌─────────────────────────────────────────────────────────────────┐         \n\
        \    │ let union    = < Left : Natural | Right : Bool >.Left 2         │         \n\
        \    │ let handlers = { Left = Natural/even, Right = λ(x : Bool) → x } │         \n\
        \    │ in  merge handlers union : Bool                                 │         \n\
        \    └─────────────────────────────────────────────────────────────────┘         \n\
        \                                                                                \n\
        \                                                                                \n\
        \... but the second argument to ❰merge❱ must be a union and not some other type. \n\
        \                                                                                \n\
        \For example, the following expression is " <> _NOT <> " valid:                  \n\
        \                                                                                \n\
        \                                                                                \n\
        \    ┌──────────────────────────────────────────┐                                \n\
        \    │ let handlers = { Foo = λ(x : Bool) → x } │                                \n\
        \    │ in  merge handlers True : True           │                                \n\
        \    └──────────────────────────────────────────┘                                \n\
        \                         ⇧                                                      \n\
        \                         Invalid: ❰True❱ isn't a union                          \n\
        \                                                                                \n\
        \                                                                                \n\
        \You tried to ❰merge❱ this expression:                                           \n\
        \                                                                                \n\
        \" <> txt0 <> "\n\
        \                                                                                \n\
        \... which is not a union, but is actually a value of type:                      \n\
        \                                                                                \n\
        \" <> txt1 <> "\n"
      where
        txt0 = insert expr0
        txt1 = insert expr1

prettyTypeMessage (UnusedHandler ks) = ErrorMessages {..}
  where
    short = "Unused handler"

    long =
        "Explanation: You can ❰merge❱ the alternatives of a union using a record with one\n\
        \handler per alternative, like this:                                             \n\
        \                                                                                \n\
        \                                                                                \n\
        \    ┌─────────────────────────────────────────────────────────────────┐         \n\
        \    │ let union    = < Left : Natural | Right : Bool >.Left 2         │         \n\
        \    │ let handlers = { Left = Natural/even, Right = λ(x : Bool) → x } │         \n\
        \    │ in  merge handlers union : Bool                                 │         \n\
        \    └─────────────────────────────────────────────────────────────────┘         \n\
        \                                                                                \n\
        \                                                                                \n\
        \... but you must provide exactly one handler per alternative in the union.  You \n\
        \cannot supply extra handlers                                                    \n\
        \                                                                                \n\
        \For example, the following expression is " <> _NOT <> " valid:                  \n\
        \                                                                                \n\
        \                                                                                \n\
        \    ┌──────────────────────────────────────────┐                                \n\
        \    │ let union    = < Left : Natural >.Left 2 │  The ❰Right❱ alternative is    \n\
        \    │ let handlers =                           │  missing                       \n\
        \    │             { Left  = Natural/even       │                                \n\
        \    │             , Right = λ(x : Bool) → x    │  Invalid: ❰Right❱ handler isn't\n\
        \    │             }                            │           used                 \n\
        \    │ in  merge handlers union : Bool          │                                \n\
        \    └──────────────────────────────────────────┘                                \n\
        \                                                                                \n\
        \                                                                                \n\
        \You provided the following handlers:                                            \n\
        \                                                                                \n\
        \" <> txt0 <> "\n\
        \                                                                                \n\
        \... which had no matching alternatives in the union you tried to ❰merge❱        \n"
      where
        txt0 = insert (Text.intercalate ", " (Data.Set.toList ks))

prettyTypeMessage (MissingHandler ks) = ErrorMessages {..}
  where
    short = "Missing handler"

    long =
        "Explanation: You can ❰merge❱ the alternatives of a union using a record with one\n\
        \handler per alternative, like this:                                             \n\
        \                                                                                \n\
        \                                                                                \n\
        \    ┌─────────────────────────────────────────────────────────────────┐         \n\
        \    │ let union    = < Left : Natural | Right : Bool >.Left 2         │         \n\
        \    │ let handlers = { Left = Natural/even, Right = λ(x : Bool) → x } │         \n\
        \    │ in  merge handlers union : Bool                                 │         \n\
        \    └─────────────────────────────────────────────────────────────────┘         \n\
        \                                                                                \n\
        \                                                                                \n\
        \... but you must provide exactly one handler per alternative in the union.  You \n\
        \cannot omit any handlers                                                        \n\
        \                                                                                \n\
        \For example, the following expression is " <> _NOT <> " valid:                  \n\
        \                                                                                \n\
        \                                                                                \n\
        \                                          Invalid: Missing ❰Right❱ handler      \n\
        \                                          ⇩                                     \n\
        \    ┌──────────────────────────────────────────────────────────────┐            \n\
        \    │ let handlers = { Left = Natural/even }                       │            \n\
        \    │ let union    = < Left : Natural | Right : Bool >.Left 2      │            \n\
        \    │ in  merge handlers union : Bool                              │            \n\
        \    └──────────────────────────────────────────────────────────────┘            \n\
        \                                                                                \n\
        \                                                                                \n\
        \Note that you need to provide handlers for other alternatives even if those     \n\
        \alternatives are never used                                                     \n\
        \                                                                                \n\
        \You need to supply the following handlers:                                      \n\
        \                                                                                \n\
        \" <> txt0 <> "\n"
      where
        txt0 = insert (Text.intercalate ", " (Data.Set.toList ks))

prettyTypeMessage MissingMergeType =
    ErrorMessages {..}
  where
    short = "An empty ❰merge❱ requires a type annotation"

    long =
        "Explanation: A ❰merge❱ does not require a type annotation if the union has at   \n\
        \least one alternative, like this                                                \n\
        \                                                                                \n\
        \                                                                                \n\
        \    ┌─────────────────────────────────────────────────────────────────┐         \n\
        \    │ let union    = < Left : Natural | Right : Bool >.Left 2         │         \n\
        \    │ let handlers = { Left = Natural/even, Right = λ(x : Bool) → x } │         \n\
        \    │ in  merge handlers union : Bool                                 │         \n\
        \    └─────────────────────────────────────────────────────────────────┘         \n\
        \                                                                                \n\
        \                                                                                \n\
        \However, you must provide a type annotation when merging an empty union:        \n\
        \                                                                                \n\
        \                                                                                \n\
        \    ┌────────────────────────────────┐                                          \n\
        \    │ λ(a : <>) → merge {=} a : Bool │                                          \n\
        \    └────────────────────────────────┘                                          \n\
        \                                ⇧                                               \n\
        \                                This can be any type                            \n\
        \                                                                                \n\
        \                                                                                \n\
        \You can provide any type at all as the annotation, since merging an empty       \n\
        \union can produce any type of output                                            \n"

prettyTypeMessage (HandlerInputTypeMismatch expr0 expr1 expr2) =
    ErrorMessages {..}
  where
    short = "Wrong handler input type\n"
        <>  "\n"
        <>  Dhall.Diff.doc (Dhall.Diff.diffNormalized expr1 expr2)

    long =
        "Explanation: You can ❰merge❱ the alternatives of a union using a record with one\n\
        \handler per alternative, like this:                                             \n\
        \                                                                                \n\
        \                                                                                \n\
        \    ┌─────────────────────────────────────────────────────────────────┐         \n\
        \    │ let union    = < Left : Natural | Right : Bool >.Left 2         │         \n\
        \    │ let handlers = { Left = Natural/even, Right = λ(x : Bool) → x } │         \n\
        \    │ in  merge handlers union : Bool                                 │         \n\
        \    └─────────────────────────────────────────────────────────────────┘         \n\
        \                                                                                \n\
        \                                                                                \n\
        \... as long as the input type of each handler function matches the type of the  \n\
        \corresponding alternative:                                                      \n\
        \                                                                                \n\
        \                                                                                \n\
        \    ┌───────────────────────────────────────────────────────────┐               \n\
        \    │ union    : < Left : Natural       | Right : Bool        > │               \n\
        \    └───────────────────────────────────────────────────────────┘               \n\
        \                          ⇧                       ⇧                             \n\
        \                   These must match        These must match                     \n\
        \                          ⇩                       ⇩                             \n\
        \    ┌───────────────────────────────────────────────────────────┐               \n\
        \    │ handlers : { Left : Natural → Bool, Right : Bool → Bool } │               \n\
        \    └───────────────────────────────────────────────────────────┘               \n\
        \                                                                                \n\
        \                                                                                \n\
        \For example, the following expression is " <> _NOT <> " valid:                  \n\
        \                                                                                \n\
        \                                                                                \n\
        \      Invalid: Doesn't match the type of the ❰Right❱ alternative                \n\
        \                                                               ⇩                \n\
        \    ┌──────────────────────────────────────────────────────────────────┐        \n\
        \    │ let handlers = { Left = Natural/even | Right = λ(x : Text) → x } │        \n\
        \    │ let union    = < Left : Natural | Right : Bool >.Left 2          │        \n\
        \    │ in  merge handlers union : Bool                                  │        \n\
        \    └──────────────────────────────────────────────────────────────────┘        \n\
        \                                                                                \n\
        \                                                                                \n\
        \Your handler for the following alternative:                                     \n\
        \                                                                                \n\
        \" <> txt0 <> "\n\
        \                                                                                \n\
        \... needs to accept an input value of type:                                     \n\
        \                                                                                \n\
        \" <> txt1 <> "\n\
        \                                                                                \n\
        \... but actually accepts an input value of a different type:                    \n\
        \                                                                                \n\
        \" <> txt2 <> "\n"
      where
        txt0 = insert expr0
        txt1 = insert expr1
        txt2 = insert expr2

prettyTypeMessage (InvalidHandlerOutputType expr0 expr1 expr2) =
    ErrorMessages {..}
  where
    short = "Wrong handler output type\n"
        <>  "\n"
        <>  Dhall.Diff.doc (Dhall.Diff.diffNormalized expr1 expr2)

    long =
        "Explanation: You can ❰merge❱ the alternatives of a union using a record with one\n\
        \handler per alternative, like this:                                             \n\
        \                                                                                \n\
        \                                                                                \n\
        \    ┌─────────────────────────────────────────────────────────────────┐         \n\
        \    │ let union    = < Left : Natural | Right : Bool >.Left 2         │         \n\
        \    │ let handlers = { Left = Natural/even, Right = λ(x : Bool) → x } │         \n\
        \    │ in  merge handlers union : Bool                                 │         \n\
        \    └─────────────────────────────────────────────────────────────────┘         \n\
        \                                                                                \n\
        \                                                                                \n\
        \... as long as the output type of each handler function matches the declared    \n\
        \type of the result:                                                             \n\
        \                                                                                \n\
        \                                                                                \n\
        \    ┌───────────────────────────────────────────────────────────┐               \n\
        \    │ handlers : { Left : Natural → Bool, Right : Bool → Bool } │               \n\
        \    └───────────────────────────────────────────────────────────┘               \n\
        \                                    ⇧                    ⇧                      \n\
        \                                    These output types ...                      \n\
        \                                                                                \n\
        \                             ... must match the declared type of the ❰merge❱    \n\
        \                             ⇩                                                  \n\
        \    ┌─────────────────────────────┐                                             \n\
        \    │ merge handlers union : Bool │                                             \n\
        \    └─────────────────────────────┘                                             \n\
        \                                                                                \n\
        \                                                                                \n\
        \For example, the following expression is " <> _NOT <> " valid:                  \n\
        \                                                                                \n\
        \                                                                                \n\
        \    ┌──────────────────────────────────────────────────────────────────┐        \n\
        \    │ let union    = < Left : Natural | Right : Bool >.Left 2          │        \n\
        \    │ let handlers = { Left = Natural/even, Right = λ(x : Bool) → x }  │        \n\
        \    │ in  merge handlers union : Text                                  │        \n\
        \    └──────────────────────────────────────────────────────────────────┘        \n\
        \                                 ⇧                                              \n\
        \                                 Invalid: Doesn't match output of either handler\n\
        \                                                                                \n\
        \                                                                                \n\
        \Your handler for the following alternative:                                     \n\
        \                                                                                \n\
        \" <> txt0 <> "\n\
        \                                                                                \n\
        \... needs to return an output value of type:                                    \n\
        \                                                                                \n\
        \" <> txt1 <> "\n\
        \                                                                                \n\
        \... but actually returns an output value of a different type:                   \n\
        \                                                                                \n\
        \" <> txt2 <> "\n"
      where
        txt0 = insert expr0
        txt1 = insert expr1
        txt2 = insert expr2

prettyTypeMessage (HandlerOutputTypeMismatch key0 expr0 key1 expr1) =
    ErrorMessages {..}
  where
    short = "Handlers should have the same output type\n"
        <>  "\n"
        <>  Dhall.Diff.doc (Dhall.Diff.diffNormalized expr0 expr1)

    long =
        "Explanation: You can ❰merge❱ the alternatives of a union using a record with one\n\
        \handler per alternative, like this:                                             \n\
        \                                                                                \n\
        \                                                                                \n\
        \    ┌─────────────────────────────────────────────────────────────────┐         \n\
        \    │ let union    = < Left : Natural | Right : Bool >.Left 2         │         \n\
        \    │ let handlers = { Left = Natural/even, Right = λ(x : Bool) → x } │         \n\
        \    │ in  merge handlers union : Bool                                 │         \n\
        \    └─────────────────────────────────────────────────────────────────┘         \n\
        \                                                                                \n\
        \                                                                                \n\
        \... as long as the output type of each handler function is the same:            \n\
        \                                                                                \n\
        \                                                                                \n\
        \    ┌───────────────────────────────────────────────────────────┐               \n\
        \    │ handlers : { Left : Natural → Bool, Right : Bool → Bool } │               \n\
        \    └───────────────────────────────────────────────────────────┘               \n\
        \                                    ⇧                    ⇧                      \n\
        \                                These output types both match                   \n\
        \                                                                                \n\
        \                                                                                \n\
        \For example, the following expression is " <> _NOT <> " valid:                  \n\
        \                                                                                \n\
        \                                                                                \n\
        \    ┌─────────────────────────────────────────────────┐                         \n\
        \    │ let Union = < Left : Natural | Right : Bool >   │                         \n\
        \    │ let handlers =                                  │                         \n\
        \    │              { Left  = λ(x : Natural) → x       │  This outputs ❰Natural❱ \n\
        \    │              , Right = λ(x : Bool   ) → x       │  This outputs ❰Bool❱    \n\
        \    │              }                                  │                         \n\
        \    │ in  merge handlers (Union.Left 2)               │                         \n\
        \    └─────────────────────────────────────────────────┘                         \n\
        \                ⇧                                                               \n\
        \                Invalid: The handlers in this record don't have matching outputs\n\
        \                                                                                \n\
        \                                                                                \n\
        \The handler for the ❰" <> txt0 <> "❱ alternative has this output type:          \n\
        \                                                                                \n\
        \" <> txt1 <> "\n\
        \                                                                                \n\
        \... but the handler for the ❰" <> txt2 <> "❱ alternative has this output type instead:\n\
        \                                                                                \n\
        \" <> txt3 <> "\n"
      where
        txt0 = pretty key0
        txt1 = insert expr0
        txt2 = pretty key1
        txt3 = insert expr1

prettyTypeMessage (HandlerNotAFunction k expr0) = ErrorMessages {..}
  where
    short = "Handler is not a function"

    long =
        "Explanation: You can ❰merge❱ the alternatives of a union using a record with one\n\
        \handler per alternative, like this:                                             \n\
        \                                                                                \n\
        \                                                                                \n\
        \    ┌─────────────────────────────────────────────────────────────────┐         \n\
        \    │ let union    = < Left : Natural | Right : Bool >.Left 2         │         \n\
        \    │ let handlers = { Left = Natural/even, Right = λ(x : Bool) → x } │         \n\
        \    │ in  merge handlers union : Bool                                 │         \n\
        \    └─────────────────────────────────────────────────────────────────┘         \n\
        \                                                                                \n\
        \                                                                                \n\
        \... as long as each handler is a function -- FIXME                              \n\
        \                                                                                \n\
        \For example, the following expression is " <> _NOT <> " valid:                  \n\
        \                                                                                \n\
        \                                                                                \n\
        \    ┌───────────────────────────────────────────────────────┐                   \n\
        \    │ merge { Foo = True } (< Foo : Natural >.Foo 1) : Bool │                   \n\
        \    └───────────────────────────────────────────────────────┘                   \n\
        \                    ⇧                                                           \n\
        \                    Invalid: Not a function                                     \n\
        \                                                                                \n\
        \                                                                                \n\
        \Your handler for this alternative:                                              \n\
        \                                                                                \n\
        \" <> txt0 <> "\n\
        \                                                                                \n\
        \... has the following type:                                                     \n\
        \                                                                                \n\
        \" <> txt1 <> "\n\
        \                                                                                \n\
        \... which is not the type of a function                                         \n"
      where
        txt0 = insert k
        txt1 = insert expr0

prettyTypeMessage (MustMapARecord _expr0 _expr1) = ErrorMessages {..}
  where
    short = "❰toMap❱ expects a record value"

    long =
        "Explanation: You can apply ❰toMap❱ to any homogenous record, like this:         \n\
        \                                                                                \n\
        \                                                                                \n\
        \    ┌─────────────────────────────────────────────────────────────────────┐     \n\
        \    │ let record = { one = 1, two = 2 }                                   │     \n\
        \    │ in  toMap record : List { mapKey : Text, mapValue : Natural}        │     \n\
        \    └─────────────────────────────────────────────────────────────────────┘     \n\
        \                                                                                \n\
        \                                                                                \n\
        \... but the argument to ❰toMap❱ must be a record and not some other type.       \n"

prettyTypeMessage (InvalidToMapRecordKind type_ kind) = ErrorMessages {..}
  where
    short = "❰toMap❱ expects a record of kind ❰Type❱"

    long =
        "Explanation: You can apply ❰toMap❱ to any homogenous record of kind ❰Type❱, like\n\
        \ this:                                                                          \n\
        \                                                                                \n\
        \                                                                                \n\
        \    ┌─────────────────────────────────────────────────────────────────────┐     \n\
        \    │ let record = { one = 1, two = 2 }                                   │     \n\
        \    │ in  toMap record : List { mapKey : Text, mapValue : Natural}        │     \n\
        \    └─────────────────────────────────────────────────────────────────────┘     \n\
        \                                                                                \n\
        \                                                                                \n\
        \... but records of kind ❰Kind❱ or ❰Sort❱ cannot be turned into ❰List❱s.         \n\
        \────────────────────────────────────────────────────────────────────────────────\n\
        \                                                                                \n\
        \You applied ❰toMap❱ to a record of the following type:                          \n\
        \                                                                                \n\
        \" <> insert type_ <> "\n\
        \                                                                                \n\
        \... which has kind                                                              \n\
        \                                                                                \n\
        \" <> insert kind <> "\n"

prettyTypeMessage (HeterogenousRecordToMap _expr0 _expr1 _expr2) = ErrorMessages {..}
  where
    short = "❰toMap❱ expects a homogenous record"

    long =
        "Explanation: You can apply ❰toMap❱ to any homogenous record, like this:         \n\
        \                                                                                \n\
        \                                                                                \n\
        \    ┌─────────────────────────────────────────────────────────────────────┐     \n\
        \    │ let record = { one = 1, two = 2 }                                   │     \n\
        \    │ in  toMap record : List { mapKey : Text, mapValue : Natural}        │     \n\
        \    └─────────────────────────────────────────────────────────────────────┘     \n\
        \                                                                                \n\
        \                                                                                \n\
        \... but every field of the record must have the same type.                      \n\
        \                                                                                \n\
        \For example, the following expression is " <> _NOT <> " valid:                  \n\
        \                                                                                \n\
        \                                                                                \n\
        \    ┌─────────────────────────────────────────┐                                 \n\
        \    │ toMap { Foo = True, Bar = 0 }           │                                 \n\
        \    └─────────────────────────────────────────┘                                 \n\
        \                    ⇧           ⇧                                               \n\
        \                    Bool        Natural                                         \n"

prettyTypeMessage (MapTypeMismatch expr0 expr1) = ErrorMessages {..}
  where
    short = "❰toMap❱ result type doesn't match annotation"
        <>  "\n"
        <>  Dhall.Diff.doc (Dhall.Diff.diffNormalized expr0 expr1)

    long =
        "Explanation: a ❰toMap❱ application has been annotated with a type that doesn't  \n\
        \match its inferred type.                                                        \n"

prettyTypeMessage (InvalidToMapType expr) =
    ErrorMessages {..}
  where
    short = "An empty ❰toMap❱ was annotated with an invalid type"
        <>  "\n"
        <>  insert expr

    long =
        "Explanation: A ❰toMap❱ applied to an empty record must have a type annotation:  \n\
        \that matches a list of key-value pairs, like this                               \n\
        \                                                                                \n\
        \                                                                                \n\
        \    ┌─────────────────────────────────────────────────────────────────────┐     \n\
        \    │ toMap {=} : List { mapKey : Text, mapValue : Natural}               │     \n\
        \    └─────────────────────────────────────────────────────────────────────┘     \n\
        \                                                                                \n\
        \The type you have provided doesn't match the expected form.                     \n\
        \                                                                                \n"

prettyTypeMessage MissingToMapType =
    ErrorMessages {..}
  where
    short = "An empty ❰toMap❱ requires a type annotation"

    long =
        "Explanation: A ❰toMap❱ does not require a type annotation if the record has at  \n\
        \least one field, like this                                                      \n\
        \                                                                                \n\
        \                                                                                \n\
        \    ┌─────────────────────────────────────────────────────────────────────┐     \n\
        \    │ let record = { one = 1, two = 2 }                                   │     \n\
        \    │ in  toMap record                                                    │     \n\
        \    └─────────────────────────────────────────────────────────────────────┘     \n\
        \                                                                                \n\
        \                                                                                \n\
        \However, you must provide a type annotation with an empty record:               \n\
        \                                                                                \n\
        \                                                                                \n\
        \    ┌─────────────────────────────────────────────────────────────────────┐     \n\
        \    │ toMap {=} : List { mapKey : Text, mapValue : Natural}               │     \n\
        \    └─────────────────────────────────────────────────────────────────────┘     \n\
        \                                                                                \n"

prettyTypeMessage (CantAccess lazyText0 expr0 expr1) = ErrorMessages {..}
  where
    short = "Not a record or a union"

    long =
        "Explanation: You can only access fields on records or unions, like this:        \n\
        \                                                                                \n\
        \                                                                                \n\
        \    ┌───────────────────────────────────┐                                       \n\
        \    │ { foo = True, bar = \"ABC\" }.foo │  This is valid ...                    \n\
        \    └───────────────────────────────────┘                                       \n\
        \                                                                                \n\
        \                                                                                \n\
        \    ┌───────────────────────────────────────────┐                               \n\
        \    │ λ(r : { foo : Bool, bar : Text }) → r.foo │  ... and so is this           \n\
        \    └───────────────────────────────────────────┘                               \n\
        \                                                                                \n\
        \                                                                                \n\
        \    ┌─────────────────────────────────┐                                         \n\
        \    │ < foo : Bool | bar : Text >.foo │  ... and so is this                     \n\
        \    └─────────────────────────────────┘                                         \n\
        \                                                                                \n\
        \                                                                                \n\
        \    ┌────────────────────────────────────────────┐                              \n\
        \    │ λ(r : < foo : Bool | bar : Text >) → r.foo │  ... and so is this          \n\
        \    └────────────────────────────────────────────┘                              \n\
        \                                                                                \n\
        \                                                                                \n\
        \... but you cannot access fields on non-record expressions                      \n\
        \                                                                                \n\
        \For example, the following expression is " <> _NOT <> " valid:                  \n\
        \                                                                                \n\
        \                                                                                \n\
        \    ┌───────┐                                                                   \n\
        \    │ 1.foo │                                                                   \n\
        \    └───────┘                                                                   \n\
        \      ⇧                                                                         \n\
        \      Invalid: Not a record                                                     \n\
        \                                                                                \n\
        \                                                                                \n\
        \────────────────────────────────────────────────────────────────────────────────\n\
        \                                                                                \n\
        \You tried to access the field:                                                  \n\
        \                                                                                \n\
        \" <> txt0 <> "\n\
        \                                                                                \n\
        \... on the following expression which is not a record nor a union type:         \n\
        \                                                                                \n\
        \" <> txt1 <> "\n\
        \                                                                                \n\
        \... but is actually an expression of type:                                      \n\
        \                                                                                \n\
        \" <> txt2 <> "\n"
      where
        txt0 = insert lazyText0
        txt1 = insert expr0
        txt2 = insert expr1

prettyTypeMessage (CantProject lazyText0 expr0 expr1) = ErrorMessages {..}
  where
    short = "Not a record"

    long =
        "Explanation: You can only project fields on records, like this:                 \n\
        \                                                                                \n\
        \                                                                                \n\
        \    ┌─────────────────────────────────────────────────────┐                     \n\
        \    │ { foo = True, bar = \"ABC\", baz = 1 }.{ foo, bar } │  This is valid ...  \n\
        \    └─────────────────────────────────────────────────────┘                     \n\
        \                                                                                \n\
        \                                                                                \n\
        \    ┌────────────────────────────────────────────────────────────────────┐      \n\
        \    │ λ(r : { foo : Bool, bar : Text , baz : Natural }) → r.{ foo, bar } │  ... and so is this           \n\
        \    └────────────────────────────────────────────────────────────────────┘      \n\
        \                                                                                \n\
        \                                                                                \n\
        \... but you cannot project fields on non-record expressions                     \n\
        \                                                                                \n\
        \For example, the following expression is " <> _NOT <> " valid:                  \n\
        \                                                                                \n\
        \                                                                                \n\
        \    ┌────────────────┐                                                          \n\
        \    │ 1.{ foo, bar } │                                                          \n\
        \    └────────────────┘                                                          \n\
        \      ⇧                                                                         \n\
        \      Invalid: Not a record                                                     \n\
        \                                                                                \n\
        \                                                                                \n\
        \Some common reasons why you might get this error:                               \n\
        \                                                                                \n\
        \● You accidentally try to project fields of a union instead of a record, like   \n\
        \  this:                                                                         \n\
        \                                                                                \n\
        \                                                                                \n\
        \    ┌────────────────────────────────────┐                                      \n\
        \    │ < foo : a | bar : b >.{ foo, bar } │                                      \n\
        \    └────────────────────────────────────┘                                      \n\
        \      ⇧                                                                         \n\
        \      This is a union, not a record                                             \n\
        \                                                                                \n\
        \                                                                                \n\
        \────────────────────────────────────────────────────────────────────────────────\n\
        \                                                                                \n\
        \You tried to access the fields:                                                 \n\
        \                                                                                \n\
        \" <> txt0 <> "\n\
        \                                                                                \n\
        \... on the following expression which is not a record:                          \n\
        \                                                                                \n\
        \" <> txt1 <> "\n\
        \                                                                                \n\
        \... but is actually an expression of type:                                      \n\
        \                                                                                \n\
        \" <> txt2 <> "\n"
      where
        txt0 = insert lazyText0
        txt1 = insert expr0
        txt2 = insert expr1

prettyTypeMessage (CantProjectByExpression expr) = ErrorMessages {..}
  where
    short = "Selector is not a record type"

    long =
        "Explanation: You can project by an expression if that expression is a record    \n\
        \type:                                                                           \n\
        \                                                                                \n\
        \    ┌─────────────────────────────────┐                                         \n\
        \    │ { foo = True }.({ foo : Bool }) │  This is valid ...                      \n\
        \    └─────────────────────────────────┘                                         \n\
        \                                                                                \n\
        \                                                                                \n\
        \    ┌──────────────────────────────────────────┐                                \n\
        \    │ λ(r : { foo : Bool }) → r.{ foo : Bool } │  ... and so is this            \n\
        \    └──────────────────────────────────────────┘                                \n\
        \                                                                                \n\
        \                                                                                \n\
        \... but you cannot project by any other type of expression:                     \n\
        \                                                                                \n\
        \For example, the following expression is " <> _NOT <> " valid:                  \n\
        \                                                                                \n\
        \                                                                                \n\
        \    ┌───────────────────────┐                                                   \n\
        \    │ { foo = True }.(True) │                                                   \n\
        \    └───────────────────────┘                                                   \n\
        \                      ⇧                                                         \n\
        \                      Invalid: Not a record type                                \n\
        \                                                                                \n\
        \                                                                                \n\
        \Some common reasons why you might get this error:                               \n\
        \                                                                                \n\
        \● You accidentally try to project by a record value instead of a record type,   \n\
        \  like this:                                                                    \n\
        \                                                                                \n\
        \                                                                                \n\
        \    ┌─────────────────────────────────┐                                         \n\
        \    │ let T = { foo : Bool }          │                                         \n\
        \    │                                 │                                         \n\
        \    │ let x = { foo = True , bar = 1} │                                         \n\
        \    │                                 │                                         \n\
        \    │ let y = { foo = False, bar = 2} │                                         \n\
        \    │                                 │                                         \n\
        \    │ in  x.(y)                       │                                         \n\
        \    └─────────────────────────────────┘                                         \n\
        \             ⇧                                                                  \n\
        \             The user might have meant ❰T❱ here                                 \n\
        \                                                                                \n\
        \                                                                                \n\
        \────────────────────────────────────────────────────────────────────────────────\n\
        \                                                                                \n\
        \You tried to project out the following type:                                    \n\
        \                                                                                \n\
        \" <> txt <> "\n\
        \                                                                                \n\
        \... which is not a record type                                                  \n"
      where
        txt = insert expr

prettyTypeMessage (MissingField k expr0) = ErrorMessages {..}
  where
    short = "Missing record field"

    long =
        "Explanation: You can only access fields on records, like this:                  \n\
        \                                                                                \n\
        \                                                                                \n\
        \    ┌─────────────────────────────────┐                                         \n\
        \    │ { foo = True, bar = \"ABC\" }.foo │  This is valid ...                    \n\
        \    └─────────────────────────────────┘                                         \n\
        \                                                                                \n\
        \                                                                                \n\
        \    ┌───────────────────────────────────────────┐                               \n\
        \    │ λ(r : { foo : Bool, bar : Text }) → r.foo │  ... and so is this           \n\
        \    └───────────────────────────────────────────┘                               \n\
        \                                                                                \n\
        \                                                                                \n\
        \... but you can only access fields if they are present                          \n\
        \                                                                                \n\
        \For example, the following expression is " <> _NOT <> " valid:                  \n\
        \                                                                                \n\
        \                                                                                \n\
        \    ┌─────────────────────────────────┐                                         \n\
        \    │ { foo = True, bar = \"ABC\" }.qux │                                       \n\
        \    └─────────────────────────────────┘                                         \n\
        \                                  ⇧                                             \n\
        \                                  Invalid: the record has no ❰qux❱ field        \n\
        \                                                                                \n\
        \                                                                                \n\
        \You tried to access a field named:                                              \n\
        \                                                                                \n\
        \" <> txt0 <> "\n\
        \                                                                                \n\
        \... but the field is missing because the record only defines the following      \n\
        \fields:                                                                         \n\
        \                                                                                \n\
        \" <> txt1 <> "\n"
      where
        txt0 = insert k
        txt1 = insert expr0

prettyTypeMessage (MissingConstructor k expr0) = ErrorMessages {..}
  where
    short = "Missing constructor"

    long =
        "Explanation: You can access constructors from unions, like this:                \n\
        \                                                                                \n\
        \                                                                                \n\
        \    ┌───────────────────┐                                                       \n\
        \    │ < Foo | Bar >.Foo │  This is valid ...                                    \n\
        \    └───────────────────┘                                                       \n\
        \                                                                                \n\
        \                                                                                \n\
        \... but you can only access constructors if they match an union alternative of  \n\
        \the same name.                                                                  \n\
        \                                                                                \n\
        \For example, the following expression is " <> _NOT <> " valid:                  \n\
        \                                                                                \n\
        \                                                                                \n\
        \    ┌───────────────────┐                                                       \n\
        \    │ < Foo | Bar >.Baz │                                                       \n\
        \    └───────────────────┘                                                       \n\
        \                    ⇧                                                           \n\
        \                    Invalid: the union has no ❰Baz❱ alternative                 \n\
        \                                                                                \n\
        \                                                                                \n\
        \You tried to access a constructor named:                                        \n\
        \                                                                                \n\
        \" <> txt0 <> "\n\
        \                                                                                \n\
        \... but the constructor is missing because the union only defines the following \n\
        \alternatives:                                                                   \n\
        \                                                                                \n\
        \" <> txt1 <> "\n"
      where
        txt0 = insert k
        txt1 = insert expr0

prettyTypeMessage (ProjectionTypeMismatch k expr0 expr1 expr2 expr3) = ErrorMessages {..}
  where
    short = "Projection type mismatch\n"
        <>  "\n"
        <>  Dhall.Diff.doc (Dhall.Diff.diffNormalized expr2 expr3)

    long =
        "Explanation: You can project a subset of fields from a record by specifying the \n\
        \desired type of the final record, like this:                                    \n\
        \                                                                                \n\
        \                                                                                \n\
        \    ┌─────────────────────────────────────────────┐                             \n\
        \    │ { foo = 1, bar = True }.({ foo : Natural }) │  This is valid              \n\
        \    └─────────────────────────────────────────────┘                             \n\
        \                                                                                \n\
        \                                                                                \n\
        \... but the expected type for each desired field must match the actual type of  \n\
        \the corresponding field in the original record.                                 \n\
        \                                                                                \n\
        \For example, the following expression is " <> _NOT <> " valid:                  \n\
        \                                                                                \n\
        \              Invalid: The ❰foo❱ field contains ❰1❱, which has type ❰Natural❱...\n\
        \              ⇩                                                                 \n\
        \    ┌──────────────────────────────────────────┐                                \n\
        \    │ { foo = 1, bar = True }.({ foo : Text }) │                                \n\
        \    └──────────────────────────────────────────┘                                \n\
        \                                       ⇧                                        \n\
        \                                       ... but we requested that the ❰foo❱ field\n\
        \                                       must contain a value of type ❰Text❱      \n\
        \                                                                                \n\
        \                                                                                \n\
        \You tried to project out a field named:                                         \n\
        \                                                                                \n\
        \" <> txt0 <> "\n\
        \                                                                                \n\
        \... that should have type:                                                      \n\
        \                                                                                \n\
        \" <> txt1 <> "\n\
        \                                                                                \n\
        \... but that field instead had a value of type:                                 \n\
        \                                                                                \n\
        \" <> txt2 <> "\n"
      where
        txt0 = insert k
        txt1 = insert expr0
        txt2 = insert expr1

prettyTypeMessage (AssertionFailed expr0 expr1) = ErrorMessages {..}
  where
    short = "Assertion failed\n"
        <>  "\n"
        <>  Dhall.Diff.doc (Dhall.Diff.diffNormalized expr0 expr1)

    long =
        "Explanation: You can assert at type-checking time that two terms are equal if   \n\
        \they have the same normal form, like this:                                      \n\
        \                                                                                \n\
        \                                                                                \n\
        \    ┌────────────────────┐                                                      \n\
        \    │ assert : 2 + 2 ≡ 4 │  This is valid                                       \n\
        \    └────────────────────┘                                                      \n\
        \                                                                                \n\
        \                                                                                \n\
        \... and an assertion still succeeds if the normal forms only differ by renaming \n\
        \bound variables, like this:                                                     \n\
        \                                                                                \n\
        \                                                                                \n\
        \    ┌──────────────────────────────────────────────────────┐                    \n\
        \    │ assert : λ(n : Natural) → n + 0 ≡ λ(m : Natural) → m │  This is also valid\n\
        \    └──────────────────────────────────────────────────────┘                    \n\
        \                                                                                \n\
        \                                                                                \n\
        \However, an assertion fails if the normal forms differ in any other way.  For   \n\
        \example, the following assertion is " <> _NOT <> " valid:                       \n\
        \                                                                                \n\
        \                                                                                \n\
        \    ┌────────────────┐                                                          \n\
        \    │ assert : 0 ≡ 1 │  Invalid: ❰0❱ does not equal ❰1❱                         \n\
        \    └────────────────┘                                                          \n\
        \                                                                                \n\
        \                                                                                \n\
        \Some common reasons why you might get this error:                               \n\
        \                                                                                \n\
        \● You might have tried to ❰assert❱ a precondition on a function's input, like   \n\
        \  this:                                                                         \n\
        \                                                                                \n\
        \                                                                                \n\
        \    ┌──────────────────────────────────────────────────────────────────┐        \n\
        \    │ λ(n : Natural) → let _ = assert : Natural/isZero n ≡ False in n  │        \n\
        \    └──────────────────────────────────────────────────────────────────┘        \n\
        \                                        ⇧                                       \n\
        \                                        Invalid: This assertion will always fail\n\
        \                                                                                \n\
        \                                                                                \n\
        \  This will not work.  Such an assertion is checking all possible inputs to the \n\
        \  function, before you've even used the function at all.                        \n\
        \                                                                                \n\
        \────────────────────────────────────────────────────────────────────────────────\n\
        \                                                                                \n\
        \You tried to assert that this expression:                                       \n\
        \                                                                                \n\
        \" <> txt0 <> "\n\
        \                                                                                \n\
        \... is the same as this other expression:                                       \n\
        \                                                                                \n\
        \" <> txt1 <> "\n\
        \                                                                                \n\
        \... but they differ\n"
      where
        txt0 = insert expr0
        txt1 = insert expr1

prettyTypeMessage (NotAnEquivalence expr) = ErrorMessages {..}
  where
    short = "Not an equivalence\n"

    long =
        "Explanation: The type annotation for an ❰assert❱ must evaluate to an equivalence\n\
        \of the form ❰x ≡ y❱, like this:                                                 \n\
        \                                                                                \n\
        \                                                                                \n\
        \    ┌────────────────────┐                                                      \n\
        \    │ assert : 2 + 2 ≡ 4 │  This is valid                                       \n\
        \    └────────────────────┘                                                      \n\
        \                                                                                \n\
        \                                                                                \n\
        \... but any other type is not a valid annotation.  For example, the following   \n\
        \assertion is " <> _NOT <> " valid:                                              \n\
        \                                                                                \n\
        \                                                                                \n\
        \    ┌───────────────┐                                                           \n\
        \    │ assert : True │  Invalid: ❰True❱ is not an equivalence                    \n\
        \    └───────────────┘                                                           \n\
        \                                                                                \n\
        \                                                                                \n\
        \Some common reasons why you might get this error:                               \n\
        \                                                                                \n\
        \● You tried to supply an expression of type ❰Bool❱ to the assertion, rather than\n\
        \  two separate expressions to compare, like this:                               \n\
        \                                                                                \n\
        \                                                                                \n\
        \    ┌───────────────────────────┐                                               \n\
        \    │ assert : Natural/isZero 0 │  Invalid: A boolean expression is not the     \n\
        \    └───────────────────────────┘  same thing as a type-level equivalence       \n\
        \                                                                                \n\
        \                                                                                \n\
        \  You have to explicitly compare two expressions, even if that just means       \n\
        \  comparing the expression to ❰True❱, like this:                                \n\
        \                                                                                \n\
        \                                                                                \n\
        \    ┌──────────────────────────────────┐                                        \n\
        \    │ assert : Natural/isZero 0 ≡ True │  Valid: You can assert that two boolean\n\
        \    └──────────────────────────────────┘  expressions are equivalent            \n\
        \                                                                                \n\
        \                                                                                \n\
        \────────────────────────────────────────────────────────────────────────────────\n\
        \                                                                                \n\
        \You provided the following type annotation for an ❰assert❱:                     \n\
        \                                                                                \n\
        \" <> txt0 <> "\n\
        \                                                                                \n\
        \... which is not an equivalence\n"
      where
        txt0 = insert expr

prettyTypeMessage (IncomparableExpression expr) = ErrorMessages {..}
  where
    short = "Incomparable expression\n"

    long =
        "Explanation: You can use an ❰assert❱ to compare two terms for equivalence, like \n\
        \this:                                                                           \n\
        \                                                                                \n\
        \                                                                                \n\
        \    ┌────────────────────┐                                                      \n\
        \    │ assert : 2 + 2 ≡ 4 │  This is valid because ❰2 + 2❱ and ❰4❱ are both terms\n\
        \    └────────────────────┘                                                      \n\
        \                                                                                \n\
        \                                                                                \n\
        \... but you cannot compare expressions, that are not terms, such as types.  For \n\
        \example, the following equivalence is " <> _NOT <> " valid:                     \n\
        \                                                                                \n\
        \                                                                                \n\
        \    ┌────────────────────────────┐                                              \n\
        \    │ assert : Natural ≡ Natural │  Invalid: ❰Natural❱ is a type, not a term    \n\
        \    └────────────────────────────┘                                              \n\
        \                                                                                \n\
        \                                                                                \n\
        \You tried to compare the following expression:                                  \n\
        \                                                                                \n\
        \" <> txt0 <> "\n\
        \                                                                                \n\
        \... which is not a term\n"
      where
        txt0 = insert expr

prettyTypeMessage (EquivalenceTypeMismatch l _L r _R) = ErrorMessages {..}
  where
    short = "The two sides of the equivalence have different types"

    long =
        "Explanation: You can use ❰≡❱ to compare two terms of the same type for          \n\
        \equivalence, like this:                                                         \n\
        \                                                                                \n\
        \                                                                                \n\
        \    ┌───────────┐                                                               \n\
        \    │ 2 + 2 ≡ 4 │  This is valid because ❰2 + 2❱ and ❰4❱ have the same type     \n\
        \    └───────────┘                                                               \n\
        \                                                                                \n\
        \                                                                                \n\
        \... but you cannot compare expressions, that have different types.  For example,\n\
        \the following assertion is " <> _NOT <> " valid:                                \n\
        \                                                                                \n\
        \                                                                                \n\
        \    ┌──────────┐                                                                \n\
        \    │ 1 ≡ True │  Invalid: ❰1❱ has type ❰Natural❱, ❰True❱ has type ❰Bool❱       \n\
        \    └──────────┘                                                                \n\
        \                                                                                \n\
        \                                                                                \n\
        \You tried to compare the following expressions:                                 \n\
        \                                                                                \n\
        \" <> insert l <> "\n\
        \                                                                                \n\
        \... which has type\n\
        \                                                                                \n\
        \" <> insert _L <> "\n\
        \                                                                                \n\
        \... and\n\
        \                                                                                \n\
        \" <> insert r <> "\n\
        \                                                                                \n\
        \... which has type\n\
        \                                                                                \n\
        \" <> insert _R <> "\n"

prettyTypeMessage (CantAnd expr0 expr1) =
        buildBooleanOperator "&&" expr0 expr1

prettyTypeMessage (CantOr expr0 expr1) =
        buildBooleanOperator "||" expr0 expr1

prettyTypeMessage (CantEQ expr0 expr1) =
        buildBooleanOperator "==" expr0 expr1

prettyTypeMessage (CantNE expr0 expr1) =
        buildBooleanOperator "!=" expr0 expr1

prettyTypeMessage (CantInterpolate expr0 expr1) = ErrorMessages {..}
  where
    short = "You can only interpolate ❰Text❱"

    long =
        "Explanation: Text interpolation only works on expressions of type ❰Text❱        \n\
        \                                                                                \n\
        \For example, these are all valid uses of string interpolation:                  \n\
        \                                                                                \n\
        \                                                                                \n\
        \    ┌──────────────────┐                                                        \n\
        \    │ \"ABC${\"DEF\"}GHI\" │                                                        \n\
        \    └──────────────────┘                                                        \n\
        \                                                                                \n\
        \                                                                                \n\
        \    ┌────────────────────────────┐                                              \n\
        \    │ λ(x : Text) → \"ABC${x}GHI\" │                                              \n\
        \    └────────────────────────────┘                                              \n\
        \                                                                                \n\
        \                                                                                \n\
        \    ┌───────────────────────────────────────────────┐                           \n\
        \    │ λ(age : Natural) → \"Age: ${Natural/show age}\" │                           \n\
        \    └───────────────────────────────────────────────┘                           \n\
        \                                                                                \n\
        \                                                                                \n\
        \Some common reasons why you might get this error:                               \n\
        \                                                                                \n\
        \● You might have thought that string interpolation automatically converts the   \n\
        \  interpolated value to a ❰Text❱ representation of that value:                  \n\
        \                                                                                \n\
        \                                                                                \n\
        \    ┌──────────────────────────────────┐                                        \n\
        \    │ λ(age : Natural) → \"Age: ${age}\" │                                        \n\
        \    └──────────────────────────────────┘                                        \n\
        \                                  ⇧                                             \n\
        \                                  Invalid: ❰age❱ has type ❰Natural❱             \n\
        \                                                                                \n\
        \                                                                                \n\
        \● You might have forgotten to escape a string interpolation that you wanted     \n\
        \  Dhall to ignore and pass through:                                             \n\
        \                                                                                \n\
        \                                                                                \n\
        \    ┌────────────────┐                                                          \n\
        \    │ \"echo ${HOME}\" │                                                          \n\
        \    └────────────────┘                                                          \n\
        \             ⇧                                                                  \n\
        \             ❰HOME❱ is not in scope and this might have meant to use ❰\\${HOME}❱\n\
        \                                                                                \n\
        \                                                                                \n\
        \────────────────────────────────────────────────────────────────────────────────\n\
        \                                                                                \n\
        \You interpolated this expression:                                               \n\
        \                                                                                \n\
        \" <> txt0 <> "\n\
        \                                                                                \n\
        \... which does not have type ❰Text❱ but instead has type:                       \n\
        \                                                                                \n\
        \" <> txt1 <> "\n"
      where
        txt0 = insert expr0
        txt1 = insert expr1

prettyTypeMessage (CantTextAppend expr0 expr1) = ErrorMessages {..}
  where
    short = "❰++❱ only works on ❰Text❱"

    long =
        "Explanation: The ❰++❱ operator expects two arguments that have type ❰Text❱      \n\
        \                                                                                \n\
        \For example, this is a valid use of ❰++❱:                                       \n\
        \                                                                                \n\
        \                                                                                \n\
        \    ┌────────────────┐                                                          \n\
        \    │ \"ABC\" ++ \"DEF\" │                                                          \n\
        \    └────────────────┘                                                          \n\
        \                                                                                \n\
        \                                                                                \n\
        \Some common reasons why you might get this error:                               \n\
        \                                                                                \n\
        \● You might have thought that ❰++❱ was the operator to combine two lists:       \n\
        \                                                                                \n\
        \                                                                                \n\
        \    ┌────────────────────────┐                                                  \n\
        \    │ [1, 2, 3] ++ [4, 5, 6] │  Not valid                                       \n\
        \    └────────────────────────┘                                                  \n\
        \                                                                                \n\
        \                                                                                \n\
        \  ... but the list concatenation operator is actually ❰#❱:                      \n\
        \                                                                                \n\
        \                                                                                \n\
        \    ┌───────────────────────┐                                                   \n\
        \    │ [1, 2, 3] # [4, 5, 6] │  Valid                                            \n\
        \    └───────────────────────┘                                                   \n\
        \                                                                                \n\
        \                                                                                \n\
        \────────────────────────────────────────────────────────────────────────────────\n\
        \                                                                                \n\
        \You provided this argument:                                                     \n\
        \                                                                                \n\
        \" <> txt0 <> "\n\
        \                                                                                \n\
        \... which does not have type ❰Text❱ but instead has type:                       \n\
        \                                                                                \n\
        \" <> txt1 <> "\n"
      where
        txt0 = insert expr0
        txt1 = insert expr1

prettyTypeMessage (CantListAppend expr0 expr1) = ErrorMessages {..}
  where
    short = "❰#❱ only works on ❰List❱s"

    long =
        "Explanation: The ❰#❱ operator expects two arguments that are both ❰List❱s       \n\
        \                                                                                \n\
        \For example, this is a valid use of ❰#❱:                                        \n\
        \                                                                                \n\
        \                                                                                \n\
        \    ┌───────────────────────┐                                                   \n\
        \    │ [1, 2, 3] # [4, 5, 6] │                                                   \n\
        \    └───────────────────────┘                                                   \n\
        \                                                                                \n\
        \                                                                                \n\
        \────────────────────────────────────────────────────────────────────────────────\n\
        \                                                                                \n\
        \You provided this argument:                                                     \n\
        \                                                                                \n\
        \" <> txt0 <> "\n\
        \                                                                                \n\
        \... which is not a ❰List❱ but instead has type:                                 \n\
        \                                                                                \n\
        \" <> txt1 <> "\n"
      where
        txt0 = insert expr0
        txt1 = insert expr1

prettyTypeMessage (CantAdd expr0 expr1) =
        buildNaturalOperator "+" expr0 expr1

prettyTypeMessage (CantMultiply expr0 expr1) =
        buildNaturalOperator "*" expr0 expr1

buildBooleanOperator :: Pretty a => Text -> Expr s a -> Expr s a -> ErrorMessages
buildBooleanOperator operator expr0 expr1 = ErrorMessages {..}
  where
    short = "❰" <> txt2 <> "❱ only works on ❰Bool❱s"

    long =
        "Explanation: The ❰" <> txt2 <> "❱ operator expects two arguments that have type ❰Bool❱\n\
        \                                                                                \n\
        \For example, this is a valid use of ❰" <> txt2 <> "❱:                           \n\
        \                                                                                \n\
        \                                                                                \n\
        \    ┌───────────────┐                                                           \n\
        \    │ True " <> txt2 <> " False │                                               \n\
        \    └───────────────┘                                                           \n\
        \                                                                                \n\
        \                                                                                \n\
        \You provided this argument:                                                     \n\
        \                                                                                \n\
        \" <> txt0 <> "\n\
        \                                                                                \n\
        \... which does not have type ❰Bool❱ but instead has type:                       \n\
        \                                                                                \n\
        \" <> txt1 <> "\n"
      where
        txt0 = insert expr0
        txt1 = insert expr1

    txt2 = pretty operator

buildNaturalOperator :: Pretty a => Text -> Expr s a -> Expr s a -> ErrorMessages
buildNaturalOperator operator expr0 expr1 = ErrorMessages {..}
  where
    short = "❰" <> txt2 <> "❱ only works on ❰Natural❱s"

    long =
        "Explanation: The ❰" <> txt2 <> "❱ operator expects two arguments that have type ❰Natural❱\n\
        \                                                                                \n\
        \For example, this is a valid use of ❰" <> txt2 <> "❱:                           \n\
        \                                                                                \n\
        \                                                                                \n\
        \    ┌───────┐                                                                   \n\
        \    │ 3 " <> txt2 <> " 5 │                                                      \n\
        \    └───────┘                                                                   \n\
        \                                                                                \n\
        \                                                                                \n\
        \Some common reasons why you might get this error:                               \n\
        \                                                                                \n\
        \● You might have tried to use an ❰Integer❱, which is " <> _NOT <> " allowed:    \n\
        \                                                                                \n\
        \                                                                                \n\
        \    ┌─────────────────────────────────────────┐                                 \n\
        \    │ λ(x : Integer) → λ(y : Integer) → x " <> txt2 <> " y │  Not valid         \n\
        \    └─────────────────────────────────────────┘                                 \n\
        \                                                                                \n\
        \                                                                                \n\
        \  You can only use ❰Natural❱ numbers                                            \n\
        \                                                                                \n\
        \                                                                                \n\
        \● You might have mistakenly used an ❰Integer❱ literal, which is " <> _NOT <> " allowed:\n\
        \                                                                                \n\
        \                                                                                \n\
        \    ┌─────────┐                                                                 \n\
        \    │ +2 " <> txt2 <> " +2 │  Not valid                                         \n\
        \    └─────────┘                                                                 \n\
        \                                                                                \n\
        \                                                                                \n\
        \  You need to remove the leading ❰+❱ to transform them into ❰Natural❱ literals, \n\
        \  like this:                                                                    \n\
        \                                                                                \n\
        \                                                                                \n\
        \    ┌───────┐                                                                   \n\
        \    │ 2 " <> txt2 <> " 2 │  Valid                                               \n\
        \    └───────┘                                                                   \n\
        \                                                                                \n\
        \                                                                                \n\
        \────────────────────────────────────────────────────────────────────────────────\n\
        \                                                                                \n\
        \You provided this argument:                                                     \n\
        \                                                                                \n\
        \" <> txt0 <> "\n\
        \                                                                                \n\
        \... which does not have type ❰Natural❱ but instead has type:                    \n\
        \                                                                                \n\
        \" <> txt1 <> "\n"
      where
        txt0 = insert expr0
        txt1 = insert expr1

    txt2 = pretty operator

-- | A structured type error that includes context
data TypeError s a = TypeError
    { context     :: Context (Expr s a)
    , current     :: Expr s a
    , typeMessage :: TypeMessage s a
    }

instance (Eq a, Pretty s, Pretty a, ToTerm a) => Show (TypeError s a) where
    show = Pretty.renderString . Pretty.layoutPretty layoutOpts . Pretty.pretty

instance (Eq a, Pretty s, Pretty a, ToTerm a, Typeable s, Typeable a) => Exception (TypeError s a)

instance (Eq a, Pretty s, Pretty a, ToTerm a) => Pretty (TypeError s a) where
    pretty (TypeError ctx expr msg)
        = Pretty.unAnnotate
            (   "\n"
            <>  (   if null (Dhall.Context.toList ctx)
                    then ""
                    else prettyContext ctx <> "\n\n"
                )
            <>  shortTypeMessage msg <> "\n"
            <>  source
            )
      where
        prettyKV (key, val) =
            pretty key <> " : " <> Dhall.Util.snipDoc (pretty val)

        prettyContext =
                Pretty.vsep
            .   map prettyKV
            .   reverse
            .   Dhall.Context.toList

        source = case expr of
            Note s _ -> pretty s
            _        -> mempty

{-| Newtype used to wrap error messages so that they render with a more
    detailed explanation of what went wrong
-}
newtype DetailedTypeError s a = DetailedTypeError (TypeError s a)
    deriving (Typeable)

instance (Eq a, Pretty s, Pretty a, ToTerm a) => Show (DetailedTypeError s a) where
    show = Pretty.renderString . Pretty.layoutPretty layoutOpts . Pretty.pretty

instance (Eq a, Pretty s, Pretty a, ToTerm a, Typeable s, Typeable a) => Exception (DetailedTypeError s a)

instance (Eq a, Pretty s, Pretty a, ToTerm a) => Pretty (DetailedTypeError s a) where
    pretty (DetailedTypeError (TypeError ctx expr msg))
        = Pretty.unAnnotate
            (   "\n"
            <>  (   if null (Dhall.Context.toList ctx)
                    then ""
                    else prettyContext ctx <> "\n\n"
                )
            <>  longTypeMessage msg <> "\n"
            <>  "────────────────────────────────────────────────────────────────────────────────\n"
            <>  "\n"
            <>  source
            )
      where
        prettyKV (key, val) =
            pretty key <> " : " <> Dhall.Util.snipDoc (pretty val)

        prettyContext =
                Pretty.vsep
            .   map prettyKV
            .   reverse
            .   Dhall.Context.toList

        source = case expr of
            Note s _ -> pretty s
            _        -> mempty

{-| This function verifies that a custom context is well-formed so that
    type-checking will not loop

    Note that `typeWith` already calls `checkContext` for you on the `Context`
    that you supply
-}
checkContext :: Context (Expr s X) -> Either (TypeError s X) ()
checkContext context =
    case Dhall.Context.match context of
        Nothing -> do
            return ()
        Just (x, v, context') -> do
            let shiftedV       =       Dhall.Core.shift (-1) (V x 0)  v
            let shiftedContext = fmap (Dhall.Core.shift (-1) (V x 0)) context'
            _ <- typeWith shiftedContext shiftedV
            return ()<|MERGE_RESOLUTION|>--- conflicted
+++ resolved
@@ -465,22 +465,13 @@
         return (Const c)
     loop ctx e@(RecordLit kvs   ) = do
         let process k v = do
-<<<<<<< HEAD
                 t <- loop ctx v
                 s <- loop ctx t
-=======
-                t <- fmap Dhall.Core.normalize (loop ctx v)
-                s <- fmap Dhall.Core.normalize (loop ctx t)
->>>>>>> 17c28d4b
                 case s of
                     Const _ -> return t
                     _ -> Left (TypeError ctx e (InvalidFieldType k t))
 
-<<<<<<< HEAD
-        Record <$> Dhall.Map.unorderedTraverseWithKey process (Dhall.Map.sort kvs) -- TODO: Add test
-=======
         Record <$> Dhall.Map.unorderedTraverseWithKey process (Dhall.Map.sort kvs)
->>>>>>> 17c28d4b
     loop ctx e@(Union     kts   ) = do
         let nonEmpty k mt = First (fmap (\t -> (k, t)) mt)
 
