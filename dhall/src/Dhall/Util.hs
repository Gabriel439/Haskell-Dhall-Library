{-# LANGUAGE NamedFieldPuns    #-}
{-# LANGUAGE OverloadedStrings #-}
{-# LANGUAGE RecordWildCards   #-}
{-# LANGUAGE TypeApplications  #-}

-- | Shared utility functions

module Dhall.Util
    ( snip
    , snipDoc
    , insert
    , _ERROR
    , Censor(..)
    , Input(..)
    , Transitivity(..)
    , OutputMode(..)
    , Output(..)
    , getExpression
    , getExpressionAndHeader
    , getExpressionAndHeaderFromStdinText
    , Header(..)
    , CheckFailed(..)
    , MultipleCheckFailed(..)
    , handleMultipleChecksFailed
    , WhitespaceControl(..)
    ) where

import Control.Exception         (Exception (..))
import Control.Monad.IO.Class    (MonadIO (..))
import Data.Bifunctor            (first)
import Data.Either               (lefts)
import Data.Foldable             (toList)
import Data.List.NonEmpty        (NonEmpty (..))
import Data.String               (IsString)
import Data.Text                 (Text)
import Data.Text.Prettyprint.Doc (Doc, Pretty)
import Dhall.Parser              (Header (..), ParseError, WhitespaceControl(..))
import Dhall.Pretty              (Ann)
import Dhall.Src                 (Src)
import Dhall.Syntax              (Expr, Import)

import qualified Control.Exception
import qualified Data.Text
import qualified Data.Text.IO
import qualified Data.Text.Prettyprint.Doc                 as Pretty
import qualified Data.Text.Prettyprint.Doc.Render.Terminal as Pretty.Terminal
import qualified Dhall.Parser
import qualified Dhall.Pretty

-- | Utility function to cut out the interior of a large text block
snip :: Text -> Text
snip text
    | length ls <= numberOfLinesOfContext * 2 + 1 = text
    | otherwise =
         if Data.Text.last text == '\n' then preview else Data.Text.init preview
  where
    numberOfLinesOfContext = 20

    ls = Data.Text.lines text

    header = take numberOfLinesOfContext ls

    footer = takeEnd numberOfLinesOfContext ls

    excerpt = filter (Data.Text.any (/= ' ')) (header <> footer)

    leadingSpaces =
        Data.Text.length . Data.Text.takeWhile (== ' ')

    minSpaces = minimum (map leadingSpaces excerpt)

    maxLength = maximum (map Data.Text.length excerpt)

    separator =
            Data.Text.replicate minSpaces " "
        <>  Data.Text.replicate (maxLength - minSpaces) "="

    preview =
            Data.Text.unlines header
        <>  Data.Text.take 80 separator <> "\n"
        <>  Data.Text.unlines footer

{-| Like `snip`, but for `Doc`s

    Note that this has to be opinionated and render ANSI color codes, but that
    should be fine because we don't use this in a non-interactive context
-}
snipDoc :: Doc Ann -> Doc a
snipDoc doc = Pretty.align (Pretty.pretty (snip text))
  where
    stream = Dhall.Pretty.layout doc

    ansiStream = fmap Dhall.Pretty.annToAnsiStyle stream

    text = Pretty.Terminal.renderStrict ansiStream

takeEnd :: Int -> [a] -> [a]
takeEnd n l = go (drop n l) l
  where
    go (_:xs) (_:ys) = go xs ys
    go _ r = r

-- | Function to insert an aligned pretty expression
insert :: Pretty a => a -> Doc Ann
insert expression =
    "↳ " <> Pretty.align (snipDoc (Pretty.pretty expression))

-- | Prefix used for error messages
_ERROR :: IsString string => string
_ERROR = "\ESC[1;31mError\ESC[0m"

get
    :: (String -> Text -> Either ParseError a)
    -> Censor
    -> InputOrTextFromStdin
    -> IO a
get parser censor input = do
    inText <-
        case input of
            Input_ (InputFile file) -> Data.Text.IO.readFile file
            Input_ StandardInput    -> Data.Text.IO.getContents
            StdinText _ text        -> pure text

    let name =
            case input of
                Input_ (InputFile file) -> file
                Input_ StandardInput    -> "(input)"
                StdinText inputName _   -> inputName

    let result = parser name inText

    let censoredResult =
            case censor of
                NoCensor -> result
                Censor   -> first Dhall.Parser.censor result

    throws censoredResult

{-| Convenience utility for converting `Either`-based exceptions to `IO`-based
    exceptions
-}
throws :: (Exception e, MonadIO io) => Either e a -> io a
throws (Left  e) = liftIO (Control.Exception.throwIO e)
throws (Right r) = return r

-- | Set to `Censor` if you want to censor error text that might include secrets
data Censor = NoCensor | Censor

-- | Path to input
data Input = StandardInput | InputFile FilePath deriving (Eq)

-- | Path to input or raw input text, necessary since we can't read STDIN twice
data InputOrTextFromStdin
    = Input_ Input
    | StdinText String Text
    -- ^ @StdinText name text@ where name is a user-friendly name describing the
    -- input expression, used in parsing error messages

{-| Specifies whether or not an input's transitive dependencies should also be
    processed.  Transitive dependencies are restricted to relative file imports.
-}
data Transitivity
    = NonTransitive
    -- ^ Do not process transitive dependencies
    | Transitive
    -- ^ Process transitive dependencies in the same way

-- | Path to output
data Output = StandardOutput | OutputFile FilePath

{-| Some command-line subcommands can either `Write` their input or `Check`
    that the input has already been modified.  This type is shared between them
    to record that choice.
-}
data OutputMode = Write | Check

-- | A check failure corresponding to a single input.
-- This type is intended to be used with 'MultipleCheckFailed' for error
-- reporting.
newtype CheckFailed = CheckFailed { input :: Input }

-- | Exception thrown when the @--check@ flag to a command-line subcommand fails
data MultipleCheckFailed = MultipleCheckFailed
  { command :: Text
  , modified :: Text
  , inputs :: NonEmpty Input
  }

instance Exception MultipleCheckFailed

instance Show MultipleCheckFailed where
    show MultipleCheckFailed{..} =
         _ERROR <> ": ❰dhall " <> command_ <> " --check❱ failed on:\n\
        \\n" <> files <>
        "\n\
        \You ran ❰dhall " <> command_ <> " --check❱, but the input appears to have not\n\
        \been " <> modified_ <> " before, or was changed since the last time the input\n\
        \was " <> modified_ <> ".\n"
      where
        modified_ = Data.Text.unpack modified

        command_ = Data.Text.unpack command

        files = unlines . map format $ toList inputs

        format input = case input of
            StandardInput -> "↳ (stdin)"
            InputFile file -> "↳ " <> file

-- | Run IO for multiple inputs, then collate all the check failures before
-- throwing if there was any failure
handleMultipleChecksFailed
    :: (Foldable t, Traversable t)
    => Text
    -> Text
    -> (a -> IO (Either CheckFailed ()))
    -> t a
    -> IO ()
handleMultipleChecksFailed command modified f xs = post =<< mapM f xs
  where
    post results =
        case lefts (toList results) of
            [] -> pure ()
            cf:cfs -> Control.Exception.throwIO $ MultipleCheckFailed
                { command
                , modified
                , inputs = fmap input (cf:|cfs)
                }

-- | Convenient utility for retrieving an expression
getExpression :: Censor -> Input -> IO (Expr Src Import)
getExpression censor = get Dhall.Parser.exprFromText censor . Input_

-- | Convenient utility for retrieving an expression along with its header
getExpressionAndHeader :: WhitespaceControl -> Censor -> Input -> IO (Header, Expr Src Import)
getExpressionAndHeader commentControl censor =
    get (Dhall.Parser.exprAndHeaderFromText commentControl) censor . Input_

-- | Convenient utility for retrieving an expression along with its header from
-- | text already read from STDIN (so it's not re-read)
getExpressionAndHeaderFromStdinText
<<<<<<< HEAD
    :: WhitespaceControl -> Censor -> Text -> IO (Header, Expr Src Import)
getExpressionAndHeaderFromStdinText commentControl censor =
    get (Dhall.Parser.exprAndHeaderFromText commentControl) censor . StdinText
=======
    :: Censor -> String -> Text -> IO (Header, Expr Src Import)
getExpressionAndHeaderFromStdinText censor inputName =
    get Dhall.Parser.exprAndHeaderFromText censor . StdinText inputName
>>>>>>> 68da4345
<|MERGE_RESOLUTION|>--- conflicted
+++ resolved
@@ -239,12 +239,6 @@
 -- | Convenient utility for retrieving an expression along with its header from
 -- | text already read from STDIN (so it's not re-read)
 getExpressionAndHeaderFromStdinText
-<<<<<<< HEAD
-    :: WhitespaceControl -> Censor -> Text -> IO (Header, Expr Src Import)
-getExpressionAndHeaderFromStdinText commentControl censor =
-    get (Dhall.Parser.exprAndHeaderFromText commentControl) censor . StdinText
-=======
-    :: Censor -> String -> Text -> IO (Header, Expr Src Import)
-getExpressionAndHeaderFromStdinText censor inputName =
-    get Dhall.Parser.exprAndHeaderFromText censor . StdinText inputName
->>>>>>> 68da4345
+    :: WhitespaceControl -> Censor -> String -> Text -> IO (Header, Expr Src Import)
+getExpressionAndHeaderFromStdinText commentControl censor inputName =
+    get (Dhall.Parser.exprAndHeaderFromText commentControl) censor . StdinText inputName