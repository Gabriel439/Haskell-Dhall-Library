--- conflicted
+++ resolved
@@ -2,11 +2,8 @@
 
 import           Test.Tasty               (TestTree)
 
-<<<<<<< HEAD
 import qualified Dhall.Test.Binary
-=======
 import qualified Dhall.Test.Dhall
->>>>>>> 7604a587
 import qualified Dhall.Test.Format
 import qualified Dhall.Test.Import
 import qualified Dhall.Test.Lint
