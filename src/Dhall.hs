{-# LANGUAGE DefaultSignatures   #-}
{-# LANGUAGE DeriveAnyClass      #-}
{-# LANGUAGE DeriveFunctor       #-}
{-# LANGUAGE DeriveGeneric       #-}
{-# LANGUAGE FlexibleInstances   #-}
{-# LANGUAGE FlexibleContexts    #-}
{-# LANGUAGE OverloadedStrings   #-}
{-# LANGUAGE RecordWildCards     #-}
{-# LANGUAGE ScopedTypeVariables #-}
{-# LANGUAGE TypeOperators       #-}

{-| Please read the "Dhall.Tutorial" module, which contains a tutorial explaining
    how to use the language, the compiler, and this library
-}

module Dhall
    (
    -- * Input
      input
    , detailed

    -- * Types
    , Type(..)
    , InputType(..)
    , Interpret(..)
    , InvalidType(..)
    , R2(..)
    , auto
    , InterpretOptions(..)
    , defaultInterpretOptions
    , bool
    , natural
    , integer
    , double
    , lazyText
    , strictText
    , maybe
    , vector
    , GenericInterpret(..)

    , Inject(..)
    , inject

    -- * Miscellaneous
    , rawInput

    -- * Re-exports
    , Natural
    , Text
    , Vector
    , Generic
    ) where

import Control.Applicative (empty, liftA2, (<|>), Alternative)
import Control.Exception (Exception)
import Data.Functor.Contravariant (Contravariant(..))
import Data.Monoid ((<>))
import Data.Text.Buildable (Buildable(..))
import Data.Text.Lazy (Text)
import Data.Typeable (Typeable)
import Data.Vector (Vector)
import Dhall.Core (Expr(..))
import Dhall.Import (Imported(..))
import Dhall.Parser (Src(..))
import Dhall.TypeCheck (DetailedTypeError(..), TypeError, X)
import GHC.Generics
import Numeric.Natural (Natural)
import Prelude hiding (maybe)
import Text.Trifecta.Delta (Delta(..))

import qualified Control.Exception
import qualified Data.ByteString.Lazy
import qualified Data.Map
import qualified Data.Text
import qualified Data.Text.Lazy
import qualified Data.Text.Lazy.Builder
import qualified Data.Text.Lazy.Encoding
import qualified Data.Vector
import qualified Dhall.Core
import qualified Dhall.Import
import qualified Dhall.Parser
import qualified Dhall.TypeCheck

throws :: Exception e => Either e a -> IO a
throws (Left  e) = Control.Exception.throwIO e
throws (Right r) = return r

{-| Every `Type` must obey the contract that if an expression's type matches the
    the `expected` type then the `extract` function must succeed.  If not, then
    this exception is thrown

    This exception indicates that an invalid `Type` was provided to the `input`
    function
-}
data InvalidType = InvalidType deriving (Typeable)

_ERROR :: String
_ERROR = "\ESC[1;31mError\ESC[0m"

instance Show InvalidType where
    show InvalidType =
        _ERROR <> ": Invalid Dhall.Type                                                  \n\
        \                                                                                \n\
        \Every Type must provide an extract function that succeeds if an expression      \n\
        \matches the expected type.  You provided a Type that disobeys this contract     \n"

instance Exception InvalidType

{-| Dhall uses the type @R2 a b@ to represent a 2-tuple of type @(a, b)@

    You might prefer to use this type instead of a 2-tuple if you want the Dhall
    type to exactly match the Haskell type
-}
data R2 a b = R2 { _1 :: a, _2 :: b }
    deriving (Generic, Inject, Interpret, Show)

{-| Type-check and evaluate a Dhall program, decoding the result into Haskell

    The first argument determines the type of value that you decode:

>>> input integer "2"
2
>>> input (vector double) "[1.0, 2.0]"
[1.0,2.0]

    Use `auto` to automatically select which type to decode based on the
    inferred return type:

>>> input auto "True" :: IO Bool
True
-}
input
    :: Type a
    -- ^ The type of value to decode from Dhall to Haskell
    -> Text
    -- ^ The Dhall program
    -> IO a
    -- ^ The decoded value in Haskell
input (Type {..}) txt = do
    let delta = Directed "(input)" 0 0 0 0
    expr  <- throws (Dhall.Parser.exprFromText delta txt)
    expr' <- Dhall.Import.load expr
    let suffix =
            ( Data.ByteString.Lazy.toStrict
            . Data.Text.Lazy.Encoding.encodeUtf8
            . Data.Text.Lazy.Builder.toLazyText
            . build
            ) expected
    let annot = case expr' of
            Note (Src begin end bytes) _ ->
                Note (Src begin end bytes') (Annot expr' expected)
              where
                bytes' = bytes <> " : " <> suffix
            _ ->
                Annot expr' expected
    _ <- throws (Dhall.TypeCheck.typeOf annot)
    case extract (Dhall.Core.normalize expr') of
        Just x  -> return x
        Nothing -> Control.Exception.throwIO InvalidType

-- | Use this function to extract Haskell values directly from Dhall AST.
--   The intended use case is to allow easy extraction of Dhall values for
--   making the function `Dhall.Core.normalizeWith` easier to use.
--
--   For other use cases, use `input` from `Dhall` module. It will give you
--   a much better user experience.
rawInput
    :: Alternative f 
    => Type a
    -- ^ The type of value to decode from Dhall to Haskell
    -> Expr s X
    -- ^ a closed form Dhall program, which evaluates to the expected type
    -> f a
    -- ^ The decoded value in Haskell
rawInput (Type {..}) expr = do
    case extract (Dhall.Core.normalize expr) of
        Just x  -> pure x
        Nothing -> empty



{-| Use this to provide more detailed error messages

>> input auto "True" :: IO Integer
> *** Exception: Error: Expression doesn't match annotation
> 
> True : Integer
> 
> (input):1:1

>> detailed (input auto "True") :: IO Integer
> *** Exception: Error: Expression doesn't match annotation
> 
> Explanation: You can annotate an expression with its type or kind using the
> ❰:❱ symbol, like this:
> 
> 
>     ┌───────┐
>     │ x : t │  ❰x❱ is an expression and ❰t❱ is the annotated type or kind of ❰x❱
>     └───────┘
> 
> The type checker verifies that the expression's type or kind matches the
> provided annotation
> 
> For example, all of the following are valid annotations that the type checker
> accepts:
> 
> 
>     ┌─────────────┐
>     │ 1 : Integer │  ❰1❱ is an expression that has type ❰Integer❱, so the type
>     └─────────────┘  checker accepts the annotation
> 
> 
>     ┌────────────────────────┐
>     │ Natural/even +2 : Bool │  ❰Natural/even +2❱ has type ❰Bool❱, so the type
>     └────────────────────────┘  checker accepts the annotation
> 
> 
>     ┌────────────────────┐
>     │ List : Type → Type │  ❰List❱ is an expression that has kind ❰Type → Type❱,
>     └────────────────────┘  so the type checker accepts the annotation
> 
> 
>     ┌──────────────────┐
>     │ List Text : Type │  ❰List Text❱ is an expression that has kind ❰Type❱, so
>     └──────────────────┘  the type checker accepts the annotation
> 
> 
> However, the following annotations are not valid and the type checker will
> reject them:
> 
> 
>     ┌──────────┐
>     │ 1 : Text │  The type checker rejects this because ❰1❱ does not have type
>     └──────────┘  ❰Text❱
> 
> 
>     ┌─────────────┐
>     │ List : Type │  ❰List❱ does not have kind ❰Type❱
>     └─────────────┘
> 
> 
> You or the interpreter annotated this expression:
> 
> ↳ True
> 
> ... with this type or kind:
> 
> ↳ Integer
> 
> ... but the inferred type or kind of the expression is actually:
> 
> ↳ Bool
> 
> Some common reasons why you might get this error:
> 
> ● The Haskell Dhall interpreter implicitly inserts a top-level annotation
>   matching the expected type
> 
>   For example, if you run the following Haskell code:
> 
> 
>     ┌───────────────────────────────┐
>     │ >>> input auto "1" :: IO Text │
>     └───────────────────────────────┘
> 
> 
>   ... then the interpreter will actually type check the following annotated
>   expression:
> 
> 
>     ┌──────────┐
>     │ 1 : Text │
>     └──────────┘
> 
> 
>   ... and then type-checking will fail
> 
> ────────────────────────────────────────────────────────────────────────────────
> 
> True : Integer
> 
> (input):1:1

-}
detailed :: IO a -> IO a
detailed =
    Control.Exception.handle handler1 . Control.Exception.handle handler0
  where
    handler0 :: Imported (TypeError Src) -> IO a
    handler0 (Imported ps e) =
        Control.Exception.throwIO (Imported ps (DetailedTypeError e))

    handler1 :: TypeError Src -> IO a
    handler1 e = Control.Exception.throwIO (DetailedTypeError e)

{-| A @(Type a)@ represents a way to marshal a value of type @\'a\'@ from Dhall
    into Haskell

    You can produce `Type`s either explicitly:

> example :: Type (Vector Text)
> example = vector text

    ... or implicitly using `auto`:

> example :: Type (Vector Text)
> example = auto

    You can consume `Type`s using the `input` function:

> input :: Type a -> Text -> IO a
-}
data Type a = Type
    { extract  :: Expr Src X -> Maybe a
    -- ^ Extracts Haskell value from the Dhall expression
    , expected :: Expr Src X
    -- ^ Dhall type of the Haskell value
    }
    deriving (Functor)

{-| Decode a `Bool`

>>> input bool "True"
True
-}
bool :: Type Bool
bool = Type {..}
  where
    extract (BoolLit b) = pure b
    extract  _          = Nothing

    expected = Bool

{-| Decode a `Natural`

>>> input natural "+42"
42
-}
natural :: Type Natural
natural = Type {..}
  where
    extract (NaturalLit n) = pure n
    extract  _             = empty

    expected = Natural

{-| Decode an `Integer`

>>> input integer "42"
42
-}
integer :: Type Integer
integer = Type {..}
  where
    extract (IntegerLit n) = pure n
    extract  _             = empty

    expected = Integer

{-| Decode a `Double`

>>> input double "42.0"
42.0
-}
double :: Type Double
double = Type {..}
  where
    extract (DoubleLit n) = pure n
    extract  _            = empty

    expected = Double

{-| Decode lazy `Text`

>>> input lazyText "\"Test\""
"Test"
-}
lazyText :: Type Text
lazyText = Type {..}
  where
    extract (TextLit t) = pure (Data.Text.Lazy.Builder.toLazyText t)
    extract  _          = empty

    expected = Text

{-| Decode strict `Text`

>>> input strictText "\"Test\""
"Test"
-}
strictText :: Type Data.Text.Text
strictText = fmap Data.Text.Lazy.toStrict lazyText

{-| Decode a `Maybe`

>>> input (maybe integer) "[1] : Optional Integer"
Just 1
-}
maybe :: Type a -> Type (Maybe a)
maybe (Type extractIn expectedIn) = Type extractOut expectedOut
  where
    extractOut (OptionalLit _ es) = traverse extractIn es'
      where
        es' = if Data.Vector.null es then Nothing else Just (Data.Vector.head es)
    extractOut _ = Nothing

    expectedOut = App Optional expectedIn

{-| Decode a `Vector`

>>> input (vector integer) "[1, 2, 3]"
[1,2,3]
-}
vector :: Type a -> Type (Vector a)
vector (Type extractIn expectedIn) = Type extractOut expectedOut
  where
    extractOut (ListLit _ es) = traverse extractIn es
    extractOut  _             = Nothing

    expectedOut = App List expectedIn

{-| Any value that implements `Interpret` can be automatically decoded based on
    the inferred return type of `input`

>>> input auto "[1, 2, 3]" :: IO (Vector Integer)
[1,2,3]

    This class auto-generates a default implementation for records that
    implement `Generic`.  This does not auto-generate an instance for recursive
    types.
-}
class Interpret a where
    autoWith:: InterpretOptions -> Type a
    default autoWith
        :: (Generic a, GenericInterpret (Rep a)) => InterpretOptions -> Type a
    autoWith options = fmap GHC.Generics.to (genericAutoWith options)

instance Interpret Bool where
    autoWith _ = bool

instance Interpret Natural where
    autoWith _ = natural

instance Interpret Integer where
    autoWith _ = integer

instance Interpret Double where
    autoWith _ = double

instance Interpret Text where
    autoWith _ = lazyText

instance Interpret Data.Text.Text where
    autoWith _ = strictText

instance Interpret a => Interpret (Maybe a) where
    autoWith opts = maybe (autoWith opts)

instance Interpret a => Interpret (Vector a) where
    autoWith opts = vector (autoWith opts)

<<<<<<< HEAD
-- | The Haskell type @(a, b)@ corresponds to the Dhall type @{ _1 : a, _2 : b }@
=======
instance Interpret a => Interpret [a] where
    autoWith = fmap (fmap Data.Vector.toList) autoWith

>>>>>>> fead467b
instance (Interpret a, Interpret b) => Interpret (a, b) where
    autoWith = fmap (\R2{..} -> (_1, _2)) . autoWith

instance (Inject a, Interpret b) => Interpret (a -> b) where
    autoWith opts = Type extractOut expectedOut
      where
        extractOut e = Just (\i -> case extractIn (Dhall.Core.normalize (App e (embed i))) of
            Just o  -> o
            Nothing -> error "Interpret: You cannot decode a function if it does not have the correct type" )

        expectedOut = Pi "_" declared expectedIn

        InputType {..} = inject

        Type extractIn expectedIn = autoWith opts

{-| Use the default options for interpreting a configuration file

> auto = autoWith defaultInterpretOptions
-}
auto :: Interpret a => Type a
auto = autoWith defaultInterpretOptions

{-| Use these options to tweak how Dhall derives a generic implementation of
    `Interpret`
-}
data InterpretOptions = InterpretOptions
    { fieldModifier       :: Text -> Text
    -- ^ Function used to transform Haskell field names into their corresponding
    --   Dhall field names
    , constructorModifier :: Text -> Text
    -- ^ Function used to transform Haskell constructor names into their
    --   corresponding Dhall alternative names
    }

{-| Default interpret options, which you can tweak or override, like this:

> autoWith
>     (defaultInterpretOptions { fieldModifier = Data.Text.Lazy.dropWhile (== '_') })
-}
defaultInterpretOptions :: InterpretOptions
defaultInterpretOptions = InterpretOptions
    { fieldModifier       = id
    , constructorModifier = id
    }

{-| This is the underlying class that powers the `Interpret` class's support
    for automatically deriving a generic implementation
-}
class GenericInterpret f where
    genericAutoWith :: InterpretOptions -> Type (f a)

instance GenericInterpret f => GenericInterpret (M1 D d f) where
    genericAutoWith = fmap (fmap M1) genericAutoWith

instance GenericInterpret V1 where
    genericAutoWith _ = Type {..}
      where
        extract _ = Nothing

        expected = Union Data.Map.empty

instance (Constructor c1, Constructor c2, GenericInterpret f1, GenericInterpret f2) => GenericInterpret (M1 C c1 f1 :+: M1 C c2 f2) where
    genericAutoWith options@(InterpretOptions {..}) = Type {..}
      where
        nL :: M1 i c1 f1 a
        nL = undefined

        nR :: M1 i c2 f2 a
        nR = undefined

        nameL = constructorModifier (Data.Text.Lazy.pack (conName nL))
        nameR = constructorModifier (Data.Text.Lazy.pack (conName nR))

        extract (UnionLit name e _)
            | name == nameL = fmap (L1 . M1) (extractL e)
            | name == nameR = fmap (R1 . M1) (extractR e)
            | otherwise     = Nothing
        extract _ = Nothing

        expected =
            Union (Data.Map.fromList [(nameL, expectedL), (nameR, expectedR)])

        Type extractL expectedL = genericAutoWith options
        Type extractR expectedR = genericAutoWith options

instance (Constructor c, GenericInterpret (f :+: g), GenericInterpret h) => GenericInterpret ((f :+: g) :+: M1 C c h) where
    genericAutoWith options@(InterpretOptions {..}) = Type {..}
      where
        n :: M1 i c h a
        n = undefined

        name = constructorModifier (Data.Text.Lazy.pack (conName n))

        extract u@(UnionLit name' e _)
            | name == name' = fmap (R1 . M1) (extractR e)
            | otherwise     = fmap  L1       (extractL u)
        extract _ = Nothing

        expected = Union (Data.Map.insert name expectedR expectedL)

        Type extractL (Union expectedL) = genericAutoWith options
        Type extractR        expectedR  = genericAutoWith options

instance (Constructor c, GenericInterpret f, GenericInterpret (g :+: h)) => GenericInterpret (M1 C c f :+: (g :+: h)) where
    genericAutoWith options@(InterpretOptions {..}) = Type {..}
      where
        n :: M1 i c f a
        n = undefined

        name = constructorModifier (Data.Text.Lazy.pack (conName n))

        extract u@(UnionLit name' e _)
            | name == name' = fmap (L1 . M1) (extractL e)
            | otherwise     = fmap  R1       (extractR u)
        extract _ = Nothing

        expected = Union (Data.Map.insert name expectedL expectedR)

        Type extractL        expectedL  = genericAutoWith options
        Type extractR (Union expectedR) = genericAutoWith options

instance (GenericInterpret (f :+: g), GenericInterpret (h :+: i)) => GenericInterpret ((f :+: g) :+: (h :+: i)) where
    genericAutoWith options = Type {..}
      where
        extract e = fmap L1 (extractL e) <|> fmap R1 (extractR e)

        expected = Union (Data.Map.union expectedL expectedR)

        Type extractL (Union expectedL) = genericAutoWith options
        Type extractR (Union expectedR) = genericAutoWith options

instance GenericInterpret f => GenericInterpret (M1 C c f) where
    genericAutoWith = fmap (fmap M1) genericAutoWith

instance GenericInterpret U1 where
    genericAutoWith _ = Type {..}
      where
        extract _ = Just U1

        expected = Record (Data.Map.fromList [])

instance (GenericInterpret f, GenericInterpret g) => GenericInterpret (f :*: g) where
    genericAutoWith options = Type {..}
      where
        extract = liftA2 (liftA2 (:*:)) extractL extractR

        expected = Record (Data.Map.union ktsL ktsR)
          where
            Record ktsL = expectedL
            Record ktsR = expectedR
        Type extractL expectedL = genericAutoWith options
        Type extractR expectedR = genericAutoWith options

instance (Selector s, Interpret a) => GenericInterpret (M1 S s (K1 i a)) where
    genericAutoWith opts@(InterpretOptions {..}) = Type {..}
      where
        n :: M1 i s f a
        n = undefined

        extract (RecordLit m) = do
            case selName n of
                ""   -> Nothing
                name -> do
                    let name' = fieldModifier (Data.Text.Lazy.pack name)
                    e <- Data.Map.lookup name' m
                    fmap (M1 . K1) (extract' e)
        extract  _            = Nothing

        expected = Record (Data.Map.fromList [(key, expected')])
          where
            key = fieldModifier (Data.Text.Lazy.pack (selName n))

        Type extract' expected' = autoWith opts

{-| An @(InputType a)@ represents a way to marshal a value of type @\'a\'@ from
    Haskell into Dhall
-}
data InputType a = InputType
    { embed    :: a -> Expr Src X
    -- ^ Embeds a Haskell value as a Dhall expression
    , declared :: Expr Src X
    -- ^ Dhall type of the Haskell value
    }

instance Contravariant InputType where
    contramap f (InputType embed declared) = InputType embed' declared
      where
        embed' x = embed (f x)

{-| This class is used by `Interpret` instance for functions:

> instance (Inject a, Interpret b) => Interpret (a -> b)

    You can convert Dhall functions with "simple" inputs (i.e. instances of this
    class) into Haskell functions.  This works by:

    * Marshaling the input to the Haskell function into a Dhall expression (i.e.
      @x :: Expr Src X@)
    * Applying the Dhall function (i.e. @f :: Expr Src X@) to the Dhall input
      (i.e. @App f x@)
    * Normalizing the syntax tree (i.e. @normalize (App f x)@)
    * Marshaling the resulting Dhall expression back into a Haskell value
-}
class Inject a where
    injectWith :: InterpretOptions -> InputType a
    default injectWith
        :: (Generic a, GenericInject (Rep a)) => InterpretOptions -> InputType a
    injectWith options = contramap GHC.Generics.from (genericInjectWith options)

{-| Use the default options for injecting a value

> inject = inject defaultInterpretOptions
-}
inject :: Inject a => InputType a
inject = injectWith defaultInterpretOptions

instance Inject Bool where
    injectWith _ = InputType {..}
      where
        embed = BoolLit

        declared = Bool

instance Inject Text where
    injectWith _ = InputType {..}
      where
        embed text = TextLit (Data.Text.Lazy.Builder.fromLazyText text)

        declared = Text

instance Inject Data.Text.Text where
    injectWith _ = InputType {..}
      where
        embed text = TextLit (Data.Text.Lazy.Builder.fromText text)

        declared = Text

instance Inject Natural where
    injectWith _ = InputType {..}
      where
        embed = NaturalLit

        declared = Natural

instance Inject Integer where
    injectWith _ = InputType {..}
      where
        embed = IntegerLit

        declared = Integer

instance Inject Int where
    injectWith _ = InputType {..}
      where
        embed = IntegerLit . toInteger

        declared = Integer


instance Inject Double where
    injectWith _ = InputType {..}
      where
        embed = DoubleLit

        declared = Double

instance Inject a => Inject (Maybe a) where
    injectWith options = InputType embedOut declaredOut
      where
        embedOut (Just x) =
            OptionalLit declaredIn (Data.Vector.singleton (embedIn x))
        embedOut Nothing =
            OptionalLit declaredIn  Data.Vector.empty

        InputType embedIn declaredIn = injectWith options

        declaredOut = App Optional declaredIn

instance Inject a => Inject (Vector a) where
    injectWith options = InputType embedOut declaredOut
      where
        embedOut xs = ListLit (Just declaredIn) (fmap embedIn xs)

        declaredOut = App List declaredIn

        InputType embedIn declaredIn = injectWith options

<<<<<<< HEAD
-- | The Haskell type @(a, b)@ corresponds to the Dhall type @{ _1 : a, _2 : b }@
=======
instance Inject a => Inject [a] where
    injectWith = fmap (contramap Data.Vector.fromList) injectWith

-- | (a, b) is mapped to { _1 = a, _2 = b }
>>>>>>> fead467b
instance (Inject a, Inject b) => Inject (a, b) where
    injectWith = fmap (contramap adapt) injectWith
      where
        adapt (_1, _2) = R2 {..}

{-| This is the underlying class that powers the `Interpret` class's support
    for automatically deriving a generic implementation
-}
class GenericInject f where
    genericInjectWith :: InterpretOptions -> InputType (f a)

instance GenericInject f => GenericInject (M1 D d f) where
    genericInjectWith = fmap (contramap unM1) genericInjectWith

instance GenericInject f => GenericInject (M1 C c f) where
    genericInjectWith = fmap (contramap unM1) genericInjectWith

instance (Constructor c1, Constructor c2, GenericInject f1, GenericInject f2) => GenericInject (M1 C c1 f1 :+: M1 C c2 f2) where
    genericInjectWith options@(InterpretOptions {..}) = InputType {..}
      where
        embed (L1 (M1 l)) = UnionLit keyL (embedL l) Data.Map.empty
        embed (R1 (M1 r)) = UnionLit keyR (embedR r) Data.Map.empty

        declared =
            Union (Data.Map.fromList [(keyL, declaredL), (keyR, declaredR)])

        nL :: M1 i c1 f1 a
        nL = undefined

        nR :: M1 i c2 f2 a
        nR = undefined

        keyL = constructorModifier (Data.Text.Lazy.pack (conName nL))
        keyR = constructorModifier (Data.Text.Lazy.pack (conName nR))

        InputType embedL declaredL = genericInjectWith options
        InputType embedR declaredR = genericInjectWith options

instance (Constructor c, GenericInject (f :+: g), GenericInject h) => GenericInject ((f :+: g) :+: M1 C c h) where
    genericInjectWith options@(InterpretOptions {..}) = InputType {..}
      where
        embed (L1 l) = UnionLit keyL valL (Data.Map.insert keyR declaredR ktsL')
          where
            UnionLit keyL valL ktsL' = embedL l
        embed (R1 (M1 r)) = UnionLit keyR (embedR r) ktsL

        nR :: M1 i c h a
        nR = undefined

        keyR = constructorModifier (Data.Text.Lazy.pack (conName nR))

        declared = Union (Data.Map.insert keyR declaredR ktsL)

        InputType embedL (Union ktsL) = genericInjectWith options
        InputType embedR  declaredR   = genericInjectWith options

instance (Constructor c, GenericInject f, GenericInject (g :+: h)) => GenericInject (M1 C c f :+: (g :+: h)) where
    genericInjectWith options@(InterpretOptions {..}) = InputType {..}
      where
        embed (L1 (M1 l)) = UnionLit keyL (embedL l) ktsR
        embed (R1 r) = UnionLit keyR valR (Data.Map.insert keyL declaredL ktsR')
          where
            UnionLit keyR valR ktsR' = embedR r

        nL :: M1 i c f a
        nL = undefined

        keyL = constructorModifier (Data.Text.Lazy.pack (conName nL))

        declared = Union (Data.Map.insert keyL declaredL ktsR)

        InputType embedL  declaredL   = genericInjectWith options
        InputType embedR (Union ktsR) = genericInjectWith options

instance (GenericInject (f :+: g), GenericInject (h :+: i)) => GenericInject ((f :+: g) :+: (h :+: i)) where
    genericInjectWith options = InputType {..}
      where
        embed (L1 l) = UnionLit keyL valR (Data.Map.union ktsL' ktsR)
          where
            UnionLit keyL valR ktsL' = embedL l
        embed (R1 r) = UnionLit keyR valR (Data.Map.union ktsL ktsR')
          where
            UnionLit keyR valR ktsR' = embedR r

        declared = Union (Data.Map.union ktsL ktsR)

        InputType embedL (Union ktsL) = genericInjectWith options
        InputType embedR (Union ktsR) = genericInjectWith options

instance (GenericInject f, GenericInject g) => GenericInject (f :*: g) where
    genericInjectWith options = InputType embedOut declaredOut
      where
        embedOut (l :*: r) = RecordLit (Data.Map.union mapL mapR)
          where
            RecordLit mapL = embedInL l
            RecordLit mapR = embedInR r

        declaredOut = Record (Data.Map.union mapL mapR)
          where
            Record mapL = declaredInL
            Record mapR = declaredInR

        InputType embedInL declaredInL = genericInjectWith options

        InputType embedInR declaredInR = genericInjectWith options

instance GenericInject U1 where
    genericInjectWith _ = InputType {..}
      where
        embed _ = RecordLit Data.Map.empty

        declared = Record Data.Map.empty

instance (Selector s, Inject a) => GenericInject (M1 S s (K1 i a)) where
    genericInjectWith opts@(InterpretOptions {..}) =
        InputType embedOut declaredOut
      where
        n :: M1 i s f a
        n = undefined

        name = fieldModifier (Data.Text.Lazy.pack (selName n))

        embedOut (M1 (K1 x)) = RecordLit (Data.Map.singleton name (embedIn x))

        declaredOut = Record (Data.Map.singleton name declaredIn)

        InputType embedIn declaredIn = injectWith opts<|MERGE_RESOLUTION|>--- conflicted
+++ resolved
@@ -460,13 +460,10 @@
 instance Interpret a => Interpret (Vector a) where
     autoWith opts = vector (autoWith opts)
 
-<<<<<<< HEAD
--- | The Haskell type @(a, b)@ corresponds to the Dhall type @{ _1 : a, _2 : b }@
-=======
 instance Interpret a => Interpret [a] where
     autoWith = fmap (fmap Data.Vector.toList) autoWith
 
->>>>>>> fead467b
+-- | The Haskell type @(a, b)@ corresponds to the Dhall type @{ _1 : a, _2 : b }@
 instance (Interpret a, Interpret b) => Interpret (a, b) where
     autoWith = fmap (\R2{..} -> (_1, _2)) . autoWith
 
@@ -755,14 +752,10 @@
 
         InputType embedIn declaredIn = injectWith options
 
-<<<<<<< HEAD
--- | The Haskell type @(a, b)@ corresponds to the Dhall type @{ _1 : a, _2 : b }@
-=======
 instance Inject a => Inject [a] where
     injectWith = fmap (contramap Data.Vector.fromList) injectWith
 
--- | (a, b) is mapped to { _1 = a, _2 = b }
->>>>>>> fead467b
+-- | The Haskell type @(a, b)@ corresponds to the Dhall type @{ _1 : a, _2 : b }@
 instance (Inject a, Inject b) => Inject (a, b) where
     injectWith = fmap (contramap adapt) injectWith
       where
