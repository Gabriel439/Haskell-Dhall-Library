--- conflicted
+++ resolved
@@ -1066,55 +1066,27 @@
   where
     long = Pretty.hardline <> "    " <> prettyExprA value
 
-<<<<<<< HEAD
-    short = " " <> prettyExprA value
-
 prettyRecord :: Pretty a => InsOrdHashMap Text (Expr s a) -> Doc ann
-prettyRecord a = braces (map adapt (Data.HashMap.Strict.InsOrd.toList a))
-  where
-    keyLength = fromIntegral (maximum (map Text.length (Data.HashMap.Strict.InsOrd.keys a)))
-
-    adapt = prettyKeyValue ":" keyLength 
-=======
-prettyRecord :: Pretty a => Map Text (Expr s a) -> Doc ann
-prettyRecord = braces . map (prettyKeyValue ":") . Data.Map.toList
->>>>>>> 00442385
+prettyRecord =
+    braces . map (prettyKeyValue ":") . Data.HashMap.Strict.InsOrd.toList
 
 prettyRecordLit :: Pretty a => InsOrdHashMap Text (Expr s a) -> Doc ann
 prettyRecordLit a
-<<<<<<< HEAD
-    | Data.HashMap.Strict.InsOrd.null a = "{=}"
-    | otherwise       = braces (map adapt (Data.HashMap.Strict.InsOrd.toList a))
-  where
-    keyLength = fromIntegral (maximum (map Text.length (Data.HashMap.Strict.InsOrd.keys a)))
-
-    adapt = prettyKeyValue "=" keyLength
+    | Data.HashMap.Strict.InsOrd.null a =
+        "{=}"
+    | otherwise
+        = braces (map (prettyKeyValue "=") (Data.HashMap.Strict.InsOrd.toList a))
 
 prettyUnion :: Pretty a => InsOrdHashMap Text (Expr s a) -> Doc ann
-prettyUnion a = angles (map adapt (Data.HashMap.Strict.InsOrd.toList a))
-  where
-    keyLength = fromIntegral (maximum (map Text.length (Data.HashMap.Strict.InsOrd.keys a)))
-
-    adapt = prettyKeyValue ":" keyLength
-=======
-    | Data.Map.null a = "{=}"
-    | otherwise       = braces (map (prettyKeyValue "=") (Data.Map.toList a))
-
-prettyUnion :: Pretty a => Map Text (Expr s a) -> Doc ann
-prettyUnion = angles . map (prettyKeyValue ":") . Data.Map.toList
->>>>>>> 00442385
+prettyUnion =
+    angles . map (prettyKeyValue ":") . Data.HashMap.Strict.InsOrd.toList
 
 prettyUnionLit
     :: Pretty a => Text -> Expr s a -> InsOrdHashMap Text (Expr s a) -> Doc ann
-prettyUnionLit a b c = angles (front : map adapt (Data.HashMap.Strict.InsOrd.toList c))
-  where
-<<<<<<< HEAD
-    keyLength = fromIntegral (maximum (map Text.length (a : Data.HashMap.Strict.InsOrd.keys c)))
-
-    front = prettyKeyValue "=" keyLength (a, b)
-=======
+prettyUnionLit a b c =
+    angles (front : map adapt (Data.HashMap.Strict.InsOrd.toList c))
+  where
     front = prettyKeyValue "=" (a, b)
->>>>>>> 00442385
 
     adapt = prettyKeyValue ":"
 
