{-# LANGUAGE RecordWildCards            #-}
-- | This module contains Dhall's parsing logic

module Dhall.Parser (
    -- * Utilities
      exprFromText
    , exprAndHeaderFromText

    -- * Parsers
    , expr, exprA

    -- * Types
    , Src(..)
    , ParseError(..)
    , Parser(..)
    ) where

import Control.Exception (Exception)
import Data.Semigroup (Semigroup(..))
import Data.Text (Text)
import Data.Void (Void)
import Dhall.Core
import Prelude hiding (const, pi)

import qualified Data.Text
import qualified Text.Megaparsec
<<<<<<< HEAD
import qualified Text.Megaparsec.Char
import qualified Text.Parser.Char
import qualified Text.Parser.Combinators
import qualified Text.Parser.Token
import qualified Text.Parser.Token.Style

-- | Source code extract
data Src = Src Text.Megaparsec.SourcePos Text.Megaparsec.SourcePos Text
  deriving (Data, Eq, Show)

instance Buildable Src where
    build (Src begin _ text) =
            build text <> "\n"
        <>  "\n"
        <>  build (Text.Megaparsec.sourcePosPretty begin)
        <>  "\n"

{-| A `Parser` that is almost identical to
    @"Text.Megaparsec".`Text.Megaparsec.Parsec`@ except treating Haskell-style
    comments as whitespace
-}
newtype Parser a = Parser { unParser :: Text.Megaparsec.Parsec Void Text a }
    deriving
    (   Functor
    ,   Applicative
    ,   Monad
    ,   Alternative
    ,   MonadPlus
    ,   Text.Megaparsec.MonadParsec Void Text
    )

instance Data.Semigroup.Semigroup a => Data.Semigroup.Semigroup (Parser a) where
    (<>) = liftA2 (<>)

instance (Data.Semigroup.Semigroup a, Monoid a) => Monoid (Parser a) where
    mempty = pure mempty

#if !(MIN_VERSION_base(4,11,0))
    mappend = (<>)
#endif

instance IsString a => IsString (Parser a) where
    fromString x = fromString x <$ Text.Megaparsec.Char.string (fromString x)

instance Text.Parser.Combinators.Parsing Parser where
  try = Text.Megaparsec.try

  (<?>) = (Text.Megaparsec.<?>)

  skipMany = Text.Megaparsec.skipMany

  skipSome = Text.Megaparsec.skipSome

  unexpected = fail

  eof = Parser Text.Megaparsec.eof

  notFollowedBy = Text.Megaparsec.notFollowedBy

instance Text.Parser.Char.CharParsing Parser where
  satisfy = Parser . Text.Megaparsec.Char.satisfy

  char = Text.Megaparsec.Char.char

  notChar = Text.Megaparsec.Char.char

  anyChar = Text.Megaparsec.Char.anyChar

  string = fmap Data.Text.unpack . Text.Megaparsec.Char.string . fromString

  text = Text.Megaparsec.Char.string

instance TokenParsing Parser where
    someSpace =
        Text.Parser.Token.Style.buildSomeSpaceParser
            (Parser (Text.Megaparsec.skipSome (Text.Megaparsec.Char.satisfy Data.Char.isSpace)))
            Text.Parser.Token.Style.haskellCommentStyle

    highlight _ = id

    semi = token (Text.Megaparsec.Char.char ';' <?> ";")

noted :: Parser (Expr Src a) -> Parser (Expr Src a)
noted parser = do
    before      <- Text.Megaparsec.getPosition
    (tokens, e) <- Text.Megaparsec.match parser
    after       <- Text.Megaparsec.getPosition
    let src₀ = Src before after tokens
    case e of
        Note src₁ _ | src₀ == src₁ -> return e
        _                          -> return (Note src₀ e)

count :: (Semigroup a, Monoid a) => Int -> Parser a -> Parser a
count n parser = mconcat (replicate n parser)

range :: (Semigroup a, Monoid a) => Int -> Int -> Parser a -> Parser a
range minimumBound maximumMatches parser =
    count minimumBound parser <> loop maximumMatches
  where
    loop 0 = mempty
    loop n = (parser <> loop (n - 1)) <|> mempty

option :: (Alternative f, Monoid a) => f a -> f a
option p = p <|> pure mempty

star :: (Alternative f, Monoid a) => f a -> f a
star p = plus p <|> pure mempty

plus :: (Alternative f, Monoid a) => f a -> f a
plus p = mappend <$> p <*> star p

satisfy :: (Char -> Bool) -> Parser Text
satisfy = fmap Data.Text.singleton . Text.Parser.Char.satisfy

blockComment :: Parser ()
blockComment = do
    _ <- Text.Parser.Char.text "{-"
    blockCommentContinue

blockCommentChunk :: Parser ()
blockCommentChunk =
    choice
        [ blockComment  -- Nested block comment
        , character
        , endOfLine
        ]
  where
    character = void (Text.Parser.Char.satisfy predicate)
      where
        predicate c = '\x20' <= c && c <= '\x10FFFF' || c == '\n' || c == '\t'

    endOfLine = void (Text.Parser.Char.text "\r\n")

blockCommentContinue :: Parser ()
blockCommentContinue = endOfComment <|> continue
  where
    endOfComment = void (Text.Parser.Char.text "-}")

    continue = do
        blockCommentChunk
        blockCommentContinue

lineComment :: Parser ()
lineComment = do
    _ <- Text.Parser.Char.text "--"
    Text.Parser.Combinators.skipMany notEndOfLine
    endOfLine
    return ()
  where
    endOfLine =
            void (Text.Parser.Char.char '\n'  )
        <|> void (Text.Parser.Char.text "\r\n")

    notEndOfLine = void (Text.Parser.Char.satisfy predicate)
      where
        predicate c = ('\x20' <= c && c <= '\x10FFFF') || c == '\t'


whitespaceChunk :: Parser ()
whitespaceChunk =
    choice
        [ void (Text.Parser.Char.satisfy predicate)
        , void (Text.Parser.Char.text "\r\n")
        , lineComment
        , blockComment
        ] <?> "whitespace"
  where
    predicate c = c == ' ' || c == '\t' || c == '\n'

whitespace :: Parser ()
whitespace = Text.Parser.Combinators.skipMany whitespaceChunk

alpha :: Char -> Bool
alpha c = ('\x41' <= c && c <= '\x5A') || ('\x61' <= c && c <= '\x7A')

digit :: Char -> Bool
digit c = '\x30' <= c && c <= '\x39'

hexdig :: Char -> Bool
hexdig c =
        ('0' <= c && c <= '9')
    ||  ('A' <= c && c <= 'F')
    ||  ('a' <= c && c <= 'f')

hexNumber :: Parser Int
hexNumber = choice [ hexDigit, hexUpper, hexLower ]
  where
    hexDigit = do
        c <- Text.Parser.Char.satisfy predicate
        return (Data.Char.ord c - Data.Char.ord '0')
      where
        predicate c = '0' <= c && c <= '9'

    hexUpper = do
        c <- Text.Parser.Char.satisfy predicate
        return (10 + Data.Char.ord c - Data.Char.ord 'A')
      where
        predicate c = 'A' <= c && c <= 'F'

    hexLower = do
        c <- Text.Parser.Char.satisfy predicate
        return (10 + Data.Char.ord c - Data.Char.ord 'a')
      where
        predicate c = 'a' <= c && c <= 'f'

simpleLabel :: Parser Text
simpleLabel = try (do
    c  <- Text.Parser.Char.satisfy headCharacter
    cs <- many (Text.Parser.Char.satisfy tailCharacter)
    let string = c:cs
    let text = Data.Text.pack string
    Control.Monad.guard (not (Data.HashSet.member text reservedIdentifiers))
    return text )
  where
    headCharacter c = alpha c || c == '_'

    tailCharacter c = alpha c || digit c || c == '_' || c == '-' || c == '/'

backtickLabel :: Parser Text
backtickLabel = do
    _ <- Text.Parser.Char.char '`'
    t <- some (Text.Parser.Char.satisfy predicate)
    _ <- Text.Parser.Char.char '`'
    return (Data.Text.pack t)
  where
    predicate c = alpha c || digit c || elem c ("-/_:." :: String)

label :: Parser Text
label = (do
    t <- backtickLabel <|> simpleLabel
    whitespace
    return t ) <?> "label"

noDuplicates :: Ord a => [a] -> Parser (Set a)
noDuplicates = go Data.Set.empty
  where
    go found    []  = return found
    go found (x:xs) =
        if Data.Set.member x found
        then fail "Duplicate key"
        else go (Data.Set.insert x found) xs

labels :: Parser (Set Text)
labels = do
    _openBrace
    xs <- nonEmptyLabels <|> emptyLabels
    _closeBrace
    return xs
  where
    emptyLabels = pure Data.Set.empty

    nonEmptyLabels = do
        x  <- label
        xs <- many (do _ <- _comma; label)
        noDuplicates (x : xs)

doubleQuotedChunk :: Parser a -> Parser (Chunks Src a)
doubleQuotedChunk embedded =
    choice
        [ interpolation
        , unescapedCharacter
        , escapedCharacter
        ]
  where
    interpolation = do
        _ <- Text.Parser.Char.text "${"
        e <- completeExpression embedded
        _ <- Text.Parser.Char.char '}'
        return (Chunks [(mempty, e)] mempty)

    unescapedCharacter = do
        c <- Text.Parser.Char.satisfy predicate
        return (Chunks [] (Data.Text.singleton c))
      where
        predicate c =
                ('\x20' <= c && c <= '\x21'    )
            ||  ('\x23' <= c && c <= '\x5B'    )
            ||  ('\x5D' <= c && c <= '\x10FFFF')

    escapedCharacter = do
        _ <- Text.Parser.Char.char '\\'
        c <- choice
            [ quotationMark
            , dollarSign
            , backSlash
            , forwardSlash
            , backSpace
            , formFeed
            , lineFeed
            , carriageReturn
            , tab
            , unicode
            ]
        return (Chunks [] (Data.Text.singleton c))
      where
        quotationMark = Text.Parser.Char.char '"'

        dollarSign = Text.Parser.Char.char '$'

        backSlash = Text.Parser.Char.char '\\'

        forwardSlash = Text.Parser.Char.char '/'

        backSpace = do _ <- Text.Parser.Char.char 'b'; return '\b'

        formFeed = do _ <- Text.Parser.Char.char 'f'; return '\f'

        lineFeed = do _ <- Text.Parser.Char.char 'n'; return '\n'

        carriageReturn = do _ <- Text.Parser.Char.char 'r'; return '\r'

        tab = do _ <- Text.Parser.Char.char 't'; return '\t'

        unicode = do
            _  <- Text.Parser.Char.char 'u';
            n0 <- hexNumber
            n1 <- hexNumber
            n2 <- hexNumber
            n3 <- hexNumber
            let n = ((n0 * 16 + n1) * 16 + n2) * 16 + n3
            return (Data.Char.chr n)

doubleQuotedLiteral :: Parser a -> Parser (Chunks Src a)
doubleQuotedLiteral embedded = do
    _      <- Text.Parser.Char.char '"'
    chunks <- many (doubleQuotedChunk embedded)
    _      <- Text.Parser.Char.char '"'
    return (mconcat chunks)

-- | Similar to `Dhall.Core.buildChunks` except that this doesn't bother to
-- render interpolated expressions to avoid a `Buildable a` constraint.  The
-- interpolated contents are not necessary for computing how much to dedent a
-- multi-line string
--
-- This also doesn't include the surrounding quotes since they would interfere
-- with the whitespace detection
buildChunks :: Chunks s a -> Text
buildChunks (Chunks a b) = foldMap buildChunk a <> escapeText b
  where
    buildChunk :: (Text, Expr s a) -> Text
    buildChunk (c, _) = escapeText c <> "${x}"

dedent :: Chunks Src a -> Chunks Src a
dedent chunks0 = process chunks0
  where
    text0 = buildChunks chunks0

    lines0 = Data.Text.lines text0

    isEmpty = Data.Text.all Data.Char.isSpace

    nonEmptyLines = filter (not . isEmpty) lines0

    indentLength line =
        Data.Text.length (Data.Text.takeWhile Data.Char.isSpace line)

    shortestIndent = case nonEmptyLines of
        [] -> 0
        _  -> minimum (map indentLength nonEmptyLines)

    -- The purpose of this complicated `trimBegin`/`trimContinue` is to ensure
    -- that we strip leading whitespace without stripping whitespace after
    -- variable interpolation

    -- This is the trim function we use up until the first variable
    -- interpolation, dedenting all lines
    trimBegin =
          Data.Text.intercalate "\n"
        . map (Data.Text.drop shortestIndent)
        . Data.Text.splitOn "\n"

    -- This is the trim function we use after each variable interpolation
    -- where we indent each line except the first line (since it's not a true
    -- beginning of a line)
    trimContinue text = Data.Text.intercalate "\n" lines_
      where
        lines_ = case Data.Text.splitOn "\n" text of
            []   -> []
            l:ls -> l:map (Data.Text.drop shortestIndent) ls

    -- This is the loop that drives whether or not to use `trimBegin` or
    -- `trimContinue`.  We call this function with `trimBegin`, but after the
    -- first interpolation we switch permanently to `trimContinue`
    process (Chunks ((x0, y0):xys) z) =
        Chunks ((trimBegin x0, y0):xys') (trimContinue z)
      where
        xys' = [ (trimContinue x, y) | (x, y) <- xys ]
    process (Chunks [] z) =
        Chunks [] (trimBegin z)

singleQuoteContinue :: Parser a -> Parser (Chunks Src a)
singleQuoteContinue embedded =
    choice
        [ escapeSingleQuotes
        , interpolation
        , escapeInterpolation
        , endLiteral
        , unescapedCharacter
        , tab
        , endOfLine
        ]
  where
        escapeSingleQuotes = do
            _ <- "'''" :: Parser Text
            b <- singleQuoteContinue embedded
            return ("''" <> b)

        interpolation = do
            _ <- Text.Parser.Char.text "${"
            a <- completeExpression embedded
            _ <- Text.Parser.Char.char '}'
            b <- singleQuoteContinue embedded
            return (Chunks [(mempty, a)] mempty <> b)

        escapeInterpolation = do
            _ <- Text.Parser.Char.text "''${"
            b <- singleQuoteContinue embedded
            return ("${" <> b)

        endLiteral = do
            _ <- Text.Parser.Char.text "''"
            return mempty

        unescapedCharacter = do
            a <- satisfy predicate
            b <- singleQuoteContinue embedded
            return (Chunks [] a <> b)
          where
            predicate c = '\x20' <= c && c <= '\x10FFFF'

        endOfLine = do
            a <- "\n" <|> "\r\n"
            b <- singleQuoteContinue embedded
            return (Chunks [] a <> b)

        tab = do
            _ <- Text.Parser.Char.char '\t'
            b <- singleQuoteContinue embedded
            return ("\t" <> b)

singleQuoteLiteral :: Parser a -> Parser (Chunks Src a)
singleQuoteLiteral embedded = do
    _ <- Text.Parser.Char.text "''"

    -- This is technically not in the grammar, but it's still equivalent to the
    -- original grammar and an easy way to discard the first character if it's
    -- a newline
    _ <- optional endOfLine

    a <- singleQuoteContinue embedded

    return (dedent a)
  where
    endOfLine =
            void (Text.Parser.Char.char '\n'  )
        <|> void (Text.Parser.Char.text "\r\n")

textLiteral :: Parser a -> Parser (Expr Src a)
textLiteral embedded = (do
    literal <- doubleQuotedLiteral embedded <|> singleQuoteLiteral embedded
    whitespace
    return (TextLit literal) ) <?> "text literal"

reserved :: Data.Text.Text -> Parser ()
reserved x = do _ <- Text.Parser.Char.text x; whitespace

_if :: Parser ()
_if = reserved "if"

_then :: Parser ()
_then = reserved "then"

_else :: Parser ()
_else = reserved "else"

_let :: Parser ()
_let = reserved "let"

_in :: Parser ()
_in = reserved "in"

_as :: Parser ()
_as = reserved "as"

_using :: Parser ()
_using = reserved "using"

_merge :: Parser ()
_merge = reserved "merge"

_constructors :: Parser ()
_constructors = reserved "constructors"

_NaturalFold :: Parser ()
_NaturalFold = reserved "Natural/fold"

_NaturalBuild :: Parser ()
_NaturalBuild = reserved "Natural/build"

_NaturalIsZero :: Parser ()
_NaturalIsZero = reserved "Natural/isZero"

_NaturalEven :: Parser ()
_NaturalEven = reserved "Natural/even"

_NaturalOdd :: Parser ()
_NaturalOdd = reserved "Natural/odd"

_NaturalToInteger :: Parser ()
_NaturalToInteger = reserved "Natural/toInteger"

_NaturalShow :: Parser ()
_NaturalShow = reserved "Natural/show"

_IntegerShow :: Parser ()
_IntegerShow = reserved "Integer/show"

_IntegerToDouble :: Parser ()
_IntegerToDouble = reserved "Integer/toDouble"

_DoubleShow :: Parser ()
_DoubleShow = reserved "Double/show"

_ListBuild :: Parser ()
_ListBuild = reserved "List/build"

_ListFold :: Parser ()
_ListFold = reserved "List/fold"

_ListLength :: Parser ()
_ListLength = reserved "List/length"

_ListHead :: Parser ()
_ListHead = reserved "List/head"

_ListLast :: Parser ()
_ListLast = reserved "List/last"

_ListIndexed :: Parser ()
_ListIndexed = reserved "List/indexed"

_ListReverse :: Parser ()
_ListReverse = reserved "List/reverse"

_OptionalFold :: Parser ()
_OptionalFold = reserved "Optional/fold"

_OptionalBuild :: Parser ()
_OptionalBuild = reserved "Optional/build"

_Bool :: Parser ()
_Bool = reserved "Bool"

_Optional :: Parser ()
_Optional = reserved "Optional"

_Natural :: Parser ()
_Natural = reserved "Natural"

_Integer :: Parser ()
_Integer = reserved "Integer"

_Double :: Parser ()
_Double = reserved "Double"

_Text :: Parser ()
_Text = reserved "Text"

_List :: Parser ()
_List = reserved "List"

_True :: Parser ()
_True = reserved "True"

_False :: Parser ()
_False = reserved "False"

_Type :: Parser ()
_Type = reserved "Type"

_Kind :: Parser ()
_Kind = reserved "Kind"

_equal :: Parser ()
_equal = reserved "="

_or :: Parser ()
_or = reserved "||"

_plus :: Parser ()
_plus = reserved "+"

_textAppend :: Parser ()
_textAppend = reserved "++"

_listAppend :: Parser ()
_listAppend = reserved "#"

_and :: Parser ()
_and = reserved "&&"

_times :: Parser ()
_times = reserved "*"

_doubleEqual :: Parser ()
_doubleEqual = reserved "=="

_notEqual :: Parser ()
_notEqual = reserved "!="

_dot :: Parser ()
_dot = reserved "."

_openBrace :: Parser ()
_openBrace = reserved "{"

_closeBrace :: Parser ()
_closeBrace = reserved "}"

_openBracket :: Parser ()
_openBracket = reserved "["

_closeBracket :: Parser ()
_closeBracket = reserved "]"

_openAngle :: Parser ()
_openAngle = reserved "<"

_closeAngle :: Parser ()
_closeAngle = reserved ">"

_bar :: Parser ()
_bar = reserved "|"

_comma :: Parser ()
_comma = reserved ","

_openParens :: Parser ()
_openParens = reserved "("

_closeParens :: Parser ()
_closeParens = reserved ")"

_colon :: Parser ()
_colon = reserved ":"

_at :: Parser ()
_at = reserved "@"

_combine :: Parser ()
_combine = do
    void (Text.Parser.Char.char '∧' <?> "\"∧\"") <|> void (Text.Parser.Char.text "/\\")
    whitespace

_combineTypes :: Parser ()
_combineTypes = do
    void (Text.Parser.Char.char '⩓' <?> "\"⩓\"") <|> void (Text.Parser.Char.text "//\\\\")
    whitespace

_prefer :: Parser ()
_prefer = do
    void (Text.Parser.Char.char '⫽' <?> "\"⫽\"") <|> void (Text.Parser.Char.text "//")
    whitespace

_lambda :: Parser ()
_lambda = do
    _ <- Text.Parser.Char.satisfy predicate
    whitespace
  where
    predicate 'λ'  = True
    predicate '\\' = True
    predicate _    = False

_forall :: Parser ()
_forall = do
    void (Text.Parser.Char.char '∀' <?> "\"∀\"") <|> void (Text.Parser.Char.text "forall")
    whitespace

_arrow :: Parser ()
_arrow = do
    void (Text.Parser.Char.char '→' <?> "\"→\"") <|> void (Text.Parser.Char.text "->")
    whitespace

doubleLiteral :: Parser Scientific
doubleLiteral = (do
    sign <-  fmap (\_ -> negate) (Text.Parser.Char.char '-')
         <|> pure id
    a    <-  Text.Parser.Token.scientific
    return (sign a) ) <?> "double literal"

integerLiteral :: Parser Integer
integerLiteral = (do
    let positive = fmap (\_ -> id    ) (Text.Parser.Char.char '+')
    let negative = fmap (\_ -> negate) (Text.Parser.Char.char '-')
    sign <- positive <|> negative
    a <- Text.Parser.Token.natural
    return (sign a) ) <?> "integer literal"

naturalLiteral :: Parser Natural
naturalLiteral = (do
    a <- Text.Parser.Token.natural
    return (fromIntegral a) ) <?> "natural literal"

identifier :: Parser Var
identifier = do
    x <- label

    let indexed = do
            _ <- Text.Parser.Char.char '@'
            Text.Parser.Token.natural

    n <- indexed <|> pure 0
    return (V x n)

pathCharacter :: Char -> Bool
pathCharacter c =
        ('\x21' <= c && c <= '\x22')
    ||  ('\x24' <= c && c <= '\x27')
    ||  ('\x2A' <= c && c <= '\x2B')
    ||  ('\x2D' <= c && c <= '\x2E')
    ||  ('\x30' <= c && c <= '\x3B')
    ||  c == '\x3D'
    ||  ('\x40' <= c && c <= '\x5A')
    ||  ('\x5E' <= c && c <= '\x7A')
    ||  c == '\x7C'
    ||  c == '\x7E'

pathComponent :: Parser Text
pathComponent = do
    _      <- "/" :: Parser Text
    string <- some (Text.Parser.Char.satisfy pathCharacter)

    return (Data.Text.pack string)

file_ :: Parser File
file_ = do
    path <- Data.List.NonEmpty.some1 pathComponent

    let directory = Directory (reverse (Data.List.NonEmpty.init path))
    let file      = Data.List.NonEmpty.last path

    return (File {..})

localRaw :: Parser ImportType
localRaw =
    choice
        [ parentPath
        , herePath
        , homePath
        , try absolutePath
        ]
  where
    parentPath = do
        _    <- ".." :: Parser Text
        File (Directory segments) final <- file_

        return (Local Here (File (Directory (segments ++ [".."])) final))

    herePath = do
        _    <- "." :: Parser Text
        file <- file_

        return (Local Here file)

    homePath = do
        _    <- "~" :: Parser Text
        file <- file_

        return (Local Home file)

    absolutePath = do
        file <- file_

        return (Local Absolute file)

local :: Parser ImportType
local = do
    a <- localRaw
    whitespace
    return a

scheme :: Parser Text
scheme = "http" <> option "s"

httpRaw :: Parser (Text, File, Text)
httpRaw = do
    prefixText <- scheme <> "://" <> authority
    file   <- file_
    suffixText <- option ("?" <> query) <> option ("#" <> fragment)

    return (prefixText, file, suffixText)

authority :: Parser Text
authority = option (try (userinfo <> "@")) <> host <> option (":" <> port)

userinfo :: Parser Text
userinfo = star (satisfy predicate <|> pctEncoded)
  where
    predicate c = unreserved c || subDelims c || c == ':'

host :: Parser Text
host = choice [ ipLiteral, ipV4Address, regName ]

port :: Parser Text
port = star (satisfy digit)

ipLiteral :: Parser Text
ipLiteral = "[" <> (ipV6Address <|> ipVFuture) <> "]"

ipVFuture :: Parser Text
ipVFuture = "v" <> plus (satisfy hexdig) <> "." <> plus (satisfy predicate)
  where
    predicate c = unreserved c || subDelims c || c == ':'

ipV6Address :: Parser Text
ipV6Address =
    choice
        [ try alternative0
        , try alternative1
        , try alternative2
        , try alternative3
        , try alternative4
        , try alternative5
        , try alternative6
        , try alternative7
        ,     alternative8
        ]
  where
    alternative0 = count 6 (h16 <> ":") <> ls32

    alternative1 = "::" <> count 5 (h16 <> ":") <> ls32

    alternative2 = option h16 <> "::" <> count 4 (h16 <> ":") <> ls32

    alternative3 =
            option (range 0 1 (h16 <> ":") <> h16)
        <>  "::"
        <>  count 3 (h16 <> ":")
        <>  ls32

    alternative4 =
            option (range 0 2 (h16 <> ":") <> h16)
        <>  "::"
        <>  count 2 (h16 <> ":")
        <>  ls32

    alternative5 =
        option (range 0 3 (h16 <> ":") <> h16) <> "::" <> h16 <> ":" <> ls32

    alternative6 =
        option (range 0 4 (h16 <> ":") <> h16) <> "::" <> ls32

    alternative7 =
        option (range 0 5 (h16 <> ":") <> h16) <> "::" <> h16

    alternative8 =
        option (range 0 6 (h16 <> ":") <> h16) <> "::"

h16 :: Parser Text
h16 = range 1 3 (satisfy hexdig)

ls32 :: Parser Text
ls32 = (h16 <> ":" <> h16) <|> ipV4Address

ipV4Address :: Parser Text
ipV4Address = decOctet <> "." <> decOctet <> "." <> decOctet <> "." <> decOctet

decOctet :: Parser Text
decOctet =
    choice
        [ try alternative4
        , try alternative3
        , try alternative2
        , try alternative1
        ,     alternative0
        ]
  where
    alternative0 = satisfy digit

    alternative1 = satisfy predicate <> satisfy digit
      where
        predicate c = '\x31' <= c && c <= '\x39'

    alternative2 = "1" <> count 2 (satisfy digit)

    alternative3 = "2" <> satisfy predicate <> satisfy digit
      where
        predicate c = '\x30' <= c && c <= '\x34'

    alternative4 = "25" <> satisfy predicate
      where
        predicate c = '\x30' <= c && c <= '\x35'

regName :: Parser Text
regName = star (satisfy predicate <|> pctEncoded)
  where
    predicate c = unreserved c || subDelims c

pchar :: Parser Text
pchar = satisfy predicate <|> pctEncoded
  where
    predicate c = unreserved c || subDelims c || c == ':' || c == '@'

query :: Parser Text
query = star (pchar <|> satisfy predicate)
  where
    predicate c = c == '/' || c == '?'

fragment :: Parser Text
fragment = star (pchar <|> satisfy predicate)
  where
    predicate c = c == '/' || c == '?'

pctEncoded :: Parser Text
pctEncoded = "%" <> count 2 (satisfy hexdig)

unreserved :: Char -> Bool
unreserved c =
    alpha c || digit c || c == '-' || c == '.' || c == '_' || c == '~'

subDelims :: Char -> Bool
subDelims c = c `elem` ("!$&'()*+,;=" :: String)

http :: Parser ImportType
http = do
    (prefix, path, suffix) <- httpRaw
    whitespace
    headers <- optional (do
        _using
        importHashed_ )
    return (URL prefix path suffix headers)

env :: Parser ImportType
env = do
    _ <- Text.Parser.Char.text "env:"
    a <- (alternative0 <|> alternative1)
    whitespace
    return (Env a)
  where
    alternative0 = bashEnvironmentVariable

    alternative1 = do
        _ <- Text.Parser.Char.char '"'
        a <- posixEnvironmentVariable
        _ <- Text.Parser.Char.char '"'
        return a

bashEnvironmentVariable :: Parser Text
bashEnvironmentVariable = satisfy predicate0 <> star (satisfy predicate1)
  where
    predicate0 c = alpha c || c == '_'

    predicate1 c = alpha c || digit c || c == '_'

posixEnvironmentVariable :: Parser Text
posixEnvironmentVariable = plus posixEnvironmentVariableCharacter

posixEnvironmentVariableCharacter :: Parser Text
posixEnvironmentVariableCharacter =
    ("\\" <> satisfy predicate0) <|> satisfy predicate1
  where
    predicate0 c = c `elem` ("\"\\abfnrtv" :: String)

    predicate1 c =
            ('\x20' <= c && c <= '\x21')
        ||  ('\x23' <= c && c <= '\x3C')
        ||  ('\x3E' <= c && c <= '\x5B')
        ||  ('\x5D' <= c && c <= '\x7E')

expression :: Parser a -> Parser (Expr Src a)
expression embedded =
    (   noted
        ( choice
            [ alternative0
            , alternative1
            , alternative2
            , alternative3
            , alternative4
            ]
        )
    <|> alternative5
    ) <?> "expression"
  where
    alternative0 = do
        _lambda
        _openParens
        a <- label
        _colon
        b <- expression embedded
        _closeParens
        _arrow
        c <- expression embedded
        return (Lam a b c)

    alternative1 = do
        _if
        a <- expression embedded
        _then
        b <- expression embedded
        _else
        c <- expression embedded
        return (BoolIf a b c)

    alternative2 = do
        _let
        a <- label
        b <- optional (do
            _colon
            expression embedded )
        _equal
        c <- expression embedded
        _in
        d <- expression embedded
        return (Let a b c d)

    alternative3 = do
        _forall
        _openParens
        a <- label
        _colon
        b <- expression embedded
        _closeParens
        _arrow
        c <- expression embedded
        return (Pi a b c)

    alternative4 = do
        a <- try (do a <- operatorExpression embedded; _arrow; return a)
        b <- expression embedded
        return (Pi "_" a b)

    alternative5 = annotatedExpression embedded

annotatedExpression :: Parser a -> Parser (Expr Src a)
annotatedExpression embedded =
    noted
        ( choice
            [ alternative0
            , try alternative1
            , alternative2
            ]
        )
  where
    alternative0 = do
        _merge
        a <- selectorExpression embedded
        b <- selectorExpression embedded
        c <- optional (do
            _colon
            applicationExpression embedded )
        return (Merge a b c)

    alternative1 = (do
        _openBracket
        (emptyCollection embedded <|> nonEmptyOptional embedded) )
        <?> "list literal"

    alternative2 = do
        a <- operatorExpression embedded
        b <- optional (do _colon; expression embedded)
        case b of
            Nothing -> return a
            Just c  -> return (Annot a c)

emptyCollection :: Parser a -> Parser (Expr Src a)
emptyCollection embedded = do
    _closeBracket
    _colon
    a <- alternative0 <|> alternative1
    b <- selectorExpression embedded
    return (a b)
  where
    alternative0 = do
        _List
        return (\a -> ListLit (Just a) empty)

    alternative1 = do
        _Optional
        return (\a -> OptionalLit a empty)

nonEmptyOptional :: Parser a -> Parser (Expr Src a)
nonEmptyOptional embedded = do
    a <- expression embedded
    _closeBracket
    _colon
    _Optional
    b <- selectorExpression embedded
    return (OptionalLit b (pure a))

operatorExpression :: Parser a -> Parser (Expr Src a)
operatorExpression = orExpression

makeOperatorExpression
    :: (Parser a -> Parser (Expr Src a))
    -> Parser ()
    -> (Expr Src a -> Expr Src a -> Expr Src a)
    -> Parser a
    -> Parser (Expr Src a)
makeOperatorExpression subExpression operatorParser operator embedded =
    noted (do
        a <- subExpression embedded
        b <- many (do operatorParser; subExpression embedded)
        return (foldr1 operator (a:b)) )

orExpression :: Parser a -> Parser (Expr Src a)
orExpression =
    makeOperatorExpression plusExpression _or BoolOr

plusExpression :: Parser a -> Parser (Expr Src a)
plusExpression =
    makeOperatorExpression textAppendExpression _plus NaturalPlus

textAppendExpression :: Parser a -> Parser (Expr Src a)
textAppendExpression =
    makeOperatorExpression listAppendExpression _textAppend TextAppend

listAppendExpression :: Parser a -> Parser (Expr Src a)
listAppendExpression =
    makeOperatorExpression andExpression _listAppend ListAppend

andExpression :: Parser a -> Parser (Expr Src a)
andExpression =
    makeOperatorExpression combineExpression _and BoolAnd

combineExpression :: Parser a -> Parser (Expr Src a)
combineExpression =
    makeOperatorExpression preferExpression _combine Combine

preferExpression :: Parser a -> Parser (Expr Src a)
preferExpression =
    makeOperatorExpression combineTypesExpression _prefer Prefer

combineTypesExpression :: Parser a -> Parser (Expr Src a)
combineTypesExpression =
    makeOperatorExpression timesExpression _combineTypes CombineTypes

timesExpression :: Parser a -> Parser (Expr Src a)
timesExpression =
    makeOperatorExpression equalExpression _times NaturalTimes

equalExpression :: Parser a -> Parser (Expr Src a)
equalExpression =
    makeOperatorExpression notEqualExpression _doubleEqual BoolEQ

notEqualExpression :: Parser a -> Parser (Expr Src a)
notEqualExpression =
    makeOperatorExpression applicationExpression _notEqual BoolNE

applicationExpression :: Parser a -> Parser (Expr Src a)
applicationExpression embedded = do
    f <- (do _constructors; return Constructors) <|> return id
    a <- noted (importExpression embedded)
    b <- many (noted (importExpression embedded))
    return (foldl app (f a) b)
  where
    app nL@(Note (Src before _ bytesL) _) nR@(Note (Src _ after bytesR) _) =
        Note (Src before after (bytesL <> bytesR)) (App nL nR)
    app nL nR =
        App nL nR

importExpression :: Parser a -> Parser (Expr Src a)
importExpression embedded = noted (choice [ alternative0, alternative1 ])
  where
    alternative0 = do
        a <- embedded
        return (Embed a)

    alternative1 = selectorExpression embedded

selectorExpression :: Parser a -> Parser (Expr Src a)
selectorExpression embedded = noted (do
    a <- primitiveExpression embedded

    let left  x  e = Field   e x
    let right xs e = Project e xs
    b <- many (try (do _dot; fmap left label <|> fmap right labels))
    return (foldl (\e k -> k e) a b) )

primitiveExpression :: Parser a -> Parser (Expr Src a)
primitiveExpression embedded =
    noted
        ( choice
            [ alternative00
            , alternative01
            , alternative02
            , alternative03
            , alternative04
            , alternative05
            , alternative06
            , alternative37

            , choice
                [ alternative08
                , alternative09
                , alternative10
                , alternative11
                , alternative12
                , alternative13
                , alternative14
                , alternative15
                , alternativeIntegerToDouble
                , alternative16
                , alternative17
                , alternative18
                , alternative19
                , alternative20
                , alternative21
                , alternative22
                , alternative23
                , alternative24
                , alternative25
                , alternative26
                , alternative27
                , alternative28
                , alternative29
                , alternative30
                , alternative31
                , alternative32
                , alternative33
                , alternative34
                , alternative35
                , alternative36
                ] <?> "built-in expression"
            ]
        )
    <|> alternative38
  where
    alternative00 = do
        a <- try doubleLiteral
        return (DoubleLit a)

    alternative01 = do
        a <- try naturalLiteral
        return (NaturalLit a)

    alternative02 = do
        a <- try integerLiteral
        return (IntegerLit a)

    alternative03 = textLiteral embedded

    alternative04 = (do
        _openBrace
        a <- recordTypeOrLiteral embedded
        _closeBrace
        return a ) <?> "record type or literal"

    alternative05 = (do
        _openAngle
        a <- unionTypeOrLiteral embedded
        _closeAngle
        return a ) <?> "union type or literal"

    alternative06 = nonEmptyListLiteral embedded

    alternative08 = do
        _NaturalFold
        return NaturalFold

    alternative09 = do
        _NaturalBuild
        return NaturalBuild

    alternative10 = do
        _NaturalIsZero
        return NaturalIsZero

    alternative11 = do
        _NaturalEven
        return NaturalEven

    alternative12 = do
        _NaturalOdd
        return NaturalOdd

    alternative13 = do
        _NaturalToInteger
        return NaturalToInteger

    alternative14 = do
        _NaturalShow
        return NaturalShow

    alternative15 = do
        _IntegerShow
        return IntegerShow

    alternativeIntegerToDouble = do
        _IntegerToDouble
        return IntegerToDouble

    alternative16 = do
        _DoubleShow
        return DoubleShow

    alternative17 = do
        _ListBuild
        return ListBuild

    alternative18 = do
        _ListFold
        return ListFold

    alternative19 = do
        _ListLength
        return ListLength

    alternative20 = do
        _ListHead
        return ListHead

    alternative21 = do
        _ListLast
        return ListLast

    alternative22 = do
        _ListIndexed
        return ListIndexed

    alternative23 = do
        _ListReverse
        return ListReverse

    alternative24 = do
        _OptionalFold
        return OptionalFold

    alternative25 = do
        _OptionalBuild
        return OptionalBuild

    alternative26 = do
        _Bool
        return Bool

    alternative27 = do
        _Optional
        return Optional

    alternative28 = do
        _Natural
        return Natural

    alternative29 = do
        _Integer
        return Integer

    alternative30 = do
        _Double
        return Double

    alternative31 = do
        _Text
        return Text

    alternative32 = do
        _List
        return List

    alternative33 = do
        _True
        return (BoolLit True)

    alternative34 = do
        _False
        return (BoolLit False)

    alternative35 = do
        _Type
        return (Const Type)

    alternative36 = do
        _Kind
        return (Const Kind)

    alternative37 = do
        a <- identifier
        return (Var a)

    alternative38 = do
        _openParens
        a <- expression embedded
        _closeParens
        return a

recordTypeOrLiteral :: Parser a -> Parser (Expr Src a)
recordTypeOrLiteral embedded =
    choice
        [ alternative0
        , alternative1
        , alternative2
        ]
  where
    alternative0 = do
        _equal
        return (RecordLit Data.HashMap.Strict.InsOrd.empty)

    alternative1 = nonEmptyRecordTypeOrLiteral embedded

    alternative2 = return (Record Data.HashMap.Strict.InsOrd.empty)

nonEmptyRecordTypeOrLiteral :: Parser a -> Parser (Expr Src a)
nonEmptyRecordTypeOrLiteral embedded = do
    a <- label

    let nonEmptyRecordType = do
            _colon
            b <- expression embedded
            e <- many (do
                _comma
                c <- label
                _colon
                d <- expression embedded
                return (c, d) )
            return (Record (Data.HashMap.Strict.InsOrd.fromList ((a, b):e)))

    let nonEmptyRecordLiteral = do
            _equal
            b <- expression embedded
            e <- many (do
                _comma
                c <- label
                _equal
                d <- expression embedded
                return (c, d) )
            return (RecordLit (Data.HashMap.Strict.InsOrd.fromList ((a, b):e)))

    nonEmptyRecordType <|> nonEmptyRecordLiteral

unionTypeOrLiteral :: Parser a -> Parser (Expr Src a)
unionTypeOrLiteral embedded =
        nonEmptyUnionTypeOrLiteral embedded
    <|> return (Union Data.HashMap.Strict.InsOrd.empty)

nonEmptyUnionTypeOrLiteral :: Parser a -> Parser (Expr Src a)
nonEmptyUnionTypeOrLiteral embedded = do
    (f, kvs) <- loop
    m <- toMap kvs
    return (f m)
  where
    loop = do
        a <- label

        let alternative0 = do
                _equal
                b <- expression embedded
                kvs <- many (do
                    _bar
                    c <- label
                    _colon
                    d <- expression embedded
                    return (c, d) )
                return (UnionLit a b, kvs)

        let alternative1 = do
                _colon
                b <- expression embedded

                let alternative2 = do
                        _bar
                        (f, kvs) <- loop
                        return (f, (a, b):kvs)

                let alternative3 = return (Union, [(a, b)])

                alternative2 <|> alternative3

        alternative0 <|> alternative1

nonEmptyListLiteral :: Parser a -> Parser (Expr Src a)
nonEmptyListLiteral embedded = (do
    _openBracket
    a <- expression embedded
    b <- many (do _comma; expression embedded)
    _closeBracket
    return (ListLit Nothing (Data.Sequence.fromList (a:b))) ) <?> "list literal"

completeExpression :: Parser a -> Parser (Expr Src a)
completeExpression embedded = do
    whitespace
    expression embedded

toMap :: [(Text, a)] -> Parser (InsOrdHashMap Text a)
toMap kvs = do
    let adapt (k, v) = (k, pure v)
    let m = fromListWith (<|>) (fmap adapt kvs)
    let action k vs = case Data.Sequence.viewl vs of
            EmptyL  -> empty
            v :< vs' ->
                if null vs'
                then pure v
                else
                    Text.Parser.Combinators.unexpected
                        ("duplicate field: " ++ Data.Text.unpack k)
    Data.HashMap.Strict.InsOrd.traverseWithKey action m
  where
    fromListWith combine = Data.List.foldl' snoc nil
      where
        nil = Data.HashMap.Strict.InsOrd.empty

        snoc m (k, v) = Data.HashMap.Strict.InsOrd.insertWith combine k v m
=======

import Dhall.Parser.Combinators
import Dhall.Parser.Token
import Dhall.Parser.Expression
>>>>>>> 97080bc0

-- | Parser for a top-level Dhall expression
expr :: Parser (Expr Src Import)
expr = exprA import_

-- | Parser for a top-level Dhall expression. The expression is parameterized
-- over any parseable type, allowing the language to be extended as needed.
exprA :: Parser a -> Parser (Expr Src a)
exprA = completeExpression

-- | A parsing error
data ParseError = ParseError
    { unwrap :: Text.Megaparsec.ParseError Char Void
    , input  :: Text
    }

instance Show ParseError where
    show (ParseError {..}) =
      "\n\ESC[1;31mError\ESC[0m: Invalid input\n\n" <> Text.Megaparsec.parseErrorPretty' input unwrap

instance Exception ParseError

-- | Parse an expression from `Text` containing a Dhall program
exprFromText
  :: String -- ^ User-friendly name describing the input expression,
            --   used in parsing error messages
  -> Text   -- ^ Input expression to parse
  -> Either ParseError (Expr Src Import)
exprFromText delta text = fmap snd (exprAndHeaderFromText delta text)

{-| Like `exprFromText` but also returns the leading comments and whitespace
    (i.e. header) up to the last newline before the code begins

    In other words, if you have a Dhall file of the form:

> -- Comment 1
> {- Comment -} 2

    Then this will preserve @Comment 1@, but not @Comment 2@

    This is used by @dhall-format@ to preserve leading comments and whitespace
-}
exprAndHeaderFromText
    :: String -- ^ User-friendly name describing the input expression,
              --   used in parsing error messages
    -> Text   -- ^ Input expression to parse
    -> Either ParseError (Text, Expr Src Import)
exprAndHeaderFromText delta text = case result of
    Left errInfo   -> Left (ParseError { unwrap = errInfo, input = text })
    Right (txt, r) -> Right (Data.Text.dropWhileEnd (/= '\n') txt, r)
  where
    parser = do
        (bytes, _) <- Text.Megaparsec.match whitespace
        r <- expr
        Text.Megaparsec.eof
        return (bytes, r)

    result = Text.Megaparsec.parse (unParser parser) delta text<|MERGE_RESOLUTION|>--- conflicted
+++ resolved
@@ -24,1514 +24,10 @@
 
 import qualified Data.Text
 import qualified Text.Megaparsec
-<<<<<<< HEAD
-import qualified Text.Megaparsec.Char
-import qualified Text.Parser.Char
-import qualified Text.Parser.Combinators
-import qualified Text.Parser.Token
-import qualified Text.Parser.Token.Style
-
--- | Source code extract
-data Src = Src Text.Megaparsec.SourcePos Text.Megaparsec.SourcePos Text
-  deriving (Data, Eq, Show)
-
-instance Buildable Src where
-    build (Src begin _ text) =
-            build text <> "\n"
-        <>  "\n"
-        <>  build (Text.Megaparsec.sourcePosPretty begin)
-        <>  "\n"
-
-{-| A `Parser` that is almost identical to
-    @"Text.Megaparsec".`Text.Megaparsec.Parsec`@ except treating Haskell-style
-    comments as whitespace
--}
-newtype Parser a = Parser { unParser :: Text.Megaparsec.Parsec Void Text a }
-    deriving
-    (   Functor
-    ,   Applicative
-    ,   Monad
-    ,   Alternative
-    ,   MonadPlus
-    ,   Text.Megaparsec.MonadParsec Void Text
-    )
-
-instance Data.Semigroup.Semigroup a => Data.Semigroup.Semigroup (Parser a) where
-    (<>) = liftA2 (<>)
-
-instance (Data.Semigroup.Semigroup a, Monoid a) => Monoid (Parser a) where
-    mempty = pure mempty
-
-#if !(MIN_VERSION_base(4,11,0))
-    mappend = (<>)
-#endif
-
-instance IsString a => IsString (Parser a) where
-    fromString x = fromString x <$ Text.Megaparsec.Char.string (fromString x)
-
-instance Text.Parser.Combinators.Parsing Parser where
-  try = Text.Megaparsec.try
-
-  (<?>) = (Text.Megaparsec.<?>)
-
-  skipMany = Text.Megaparsec.skipMany
-
-  skipSome = Text.Megaparsec.skipSome
-
-  unexpected = fail
-
-  eof = Parser Text.Megaparsec.eof
-
-  notFollowedBy = Text.Megaparsec.notFollowedBy
-
-instance Text.Parser.Char.CharParsing Parser where
-  satisfy = Parser . Text.Megaparsec.Char.satisfy
-
-  char = Text.Megaparsec.Char.char
-
-  notChar = Text.Megaparsec.Char.char
-
-  anyChar = Text.Megaparsec.Char.anyChar
-
-  string = fmap Data.Text.unpack . Text.Megaparsec.Char.string . fromString
-
-  text = Text.Megaparsec.Char.string
-
-instance TokenParsing Parser where
-    someSpace =
-        Text.Parser.Token.Style.buildSomeSpaceParser
-            (Parser (Text.Megaparsec.skipSome (Text.Megaparsec.Char.satisfy Data.Char.isSpace)))
-            Text.Parser.Token.Style.haskellCommentStyle
-
-    highlight _ = id
-
-    semi = token (Text.Megaparsec.Char.char ';' <?> ";")
-
-noted :: Parser (Expr Src a) -> Parser (Expr Src a)
-noted parser = do
-    before      <- Text.Megaparsec.getPosition
-    (tokens, e) <- Text.Megaparsec.match parser
-    after       <- Text.Megaparsec.getPosition
-    let src₀ = Src before after tokens
-    case e of
-        Note src₁ _ | src₀ == src₁ -> return e
-        _                          -> return (Note src₀ e)
-
-count :: (Semigroup a, Monoid a) => Int -> Parser a -> Parser a
-count n parser = mconcat (replicate n parser)
-
-range :: (Semigroup a, Monoid a) => Int -> Int -> Parser a -> Parser a
-range minimumBound maximumMatches parser =
-    count minimumBound parser <> loop maximumMatches
-  where
-    loop 0 = mempty
-    loop n = (parser <> loop (n - 1)) <|> mempty
-
-option :: (Alternative f, Monoid a) => f a -> f a
-option p = p <|> pure mempty
-
-star :: (Alternative f, Monoid a) => f a -> f a
-star p = plus p <|> pure mempty
-
-plus :: (Alternative f, Monoid a) => f a -> f a
-plus p = mappend <$> p <*> star p
-
-satisfy :: (Char -> Bool) -> Parser Text
-satisfy = fmap Data.Text.singleton . Text.Parser.Char.satisfy
-
-blockComment :: Parser ()
-blockComment = do
-    _ <- Text.Parser.Char.text "{-"
-    blockCommentContinue
-
-blockCommentChunk :: Parser ()
-blockCommentChunk =
-    choice
-        [ blockComment  -- Nested block comment
-        , character
-        , endOfLine
-        ]
-  where
-    character = void (Text.Parser.Char.satisfy predicate)
-      where
-        predicate c = '\x20' <= c && c <= '\x10FFFF' || c == '\n' || c == '\t'
-
-    endOfLine = void (Text.Parser.Char.text "\r\n")
-
-blockCommentContinue :: Parser ()
-blockCommentContinue = endOfComment <|> continue
-  where
-    endOfComment = void (Text.Parser.Char.text "-}")
-
-    continue = do
-        blockCommentChunk
-        blockCommentContinue
-
-lineComment :: Parser ()
-lineComment = do
-    _ <- Text.Parser.Char.text "--"
-    Text.Parser.Combinators.skipMany notEndOfLine
-    endOfLine
-    return ()
-  where
-    endOfLine =
-            void (Text.Parser.Char.char '\n'  )
-        <|> void (Text.Parser.Char.text "\r\n")
-
-    notEndOfLine = void (Text.Parser.Char.satisfy predicate)
-      where
-        predicate c = ('\x20' <= c && c <= '\x10FFFF') || c == '\t'
-
-
-whitespaceChunk :: Parser ()
-whitespaceChunk =
-    choice
-        [ void (Text.Parser.Char.satisfy predicate)
-        , void (Text.Parser.Char.text "\r\n")
-        , lineComment
-        , blockComment
-        ] <?> "whitespace"
-  where
-    predicate c = c == ' ' || c == '\t' || c == '\n'
-
-whitespace :: Parser ()
-whitespace = Text.Parser.Combinators.skipMany whitespaceChunk
-
-alpha :: Char -> Bool
-alpha c = ('\x41' <= c && c <= '\x5A') || ('\x61' <= c && c <= '\x7A')
-
-digit :: Char -> Bool
-digit c = '\x30' <= c && c <= '\x39'
-
-hexdig :: Char -> Bool
-hexdig c =
-        ('0' <= c && c <= '9')
-    ||  ('A' <= c && c <= 'F')
-    ||  ('a' <= c && c <= 'f')
-
-hexNumber :: Parser Int
-hexNumber = choice [ hexDigit, hexUpper, hexLower ]
-  where
-    hexDigit = do
-        c <- Text.Parser.Char.satisfy predicate
-        return (Data.Char.ord c - Data.Char.ord '0')
-      where
-        predicate c = '0' <= c && c <= '9'
-
-    hexUpper = do
-        c <- Text.Parser.Char.satisfy predicate
-        return (10 + Data.Char.ord c - Data.Char.ord 'A')
-      where
-        predicate c = 'A' <= c && c <= 'F'
-
-    hexLower = do
-        c <- Text.Parser.Char.satisfy predicate
-        return (10 + Data.Char.ord c - Data.Char.ord 'a')
-      where
-        predicate c = 'a' <= c && c <= 'f'
-
-simpleLabel :: Parser Text
-simpleLabel = try (do
-    c  <- Text.Parser.Char.satisfy headCharacter
-    cs <- many (Text.Parser.Char.satisfy tailCharacter)
-    let string = c:cs
-    let text = Data.Text.pack string
-    Control.Monad.guard (not (Data.HashSet.member text reservedIdentifiers))
-    return text )
-  where
-    headCharacter c = alpha c || c == '_'
-
-    tailCharacter c = alpha c || digit c || c == '_' || c == '-' || c == '/'
-
-backtickLabel :: Parser Text
-backtickLabel = do
-    _ <- Text.Parser.Char.char '`'
-    t <- some (Text.Parser.Char.satisfy predicate)
-    _ <- Text.Parser.Char.char '`'
-    return (Data.Text.pack t)
-  where
-    predicate c = alpha c || digit c || elem c ("-/_:." :: String)
-
-label :: Parser Text
-label = (do
-    t <- backtickLabel <|> simpleLabel
-    whitespace
-    return t ) <?> "label"
-
-noDuplicates :: Ord a => [a] -> Parser (Set a)
-noDuplicates = go Data.Set.empty
-  where
-    go found    []  = return found
-    go found (x:xs) =
-        if Data.Set.member x found
-        then fail "Duplicate key"
-        else go (Data.Set.insert x found) xs
-
-labels :: Parser (Set Text)
-labels = do
-    _openBrace
-    xs <- nonEmptyLabels <|> emptyLabels
-    _closeBrace
-    return xs
-  where
-    emptyLabels = pure Data.Set.empty
-
-    nonEmptyLabels = do
-        x  <- label
-        xs <- many (do _ <- _comma; label)
-        noDuplicates (x : xs)
-
-doubleQuotedChunk :: Parser a -> Parser (Chunks Src a)
-doubleQuotedChunk embedded =
-    choice
-        [ interpolation
-        , unescapedCharacter
-        , escapedCharacter
-        ]
-  where
-    interpolation = do
-        _ <- Text.Parser.Char.text "${"
-        e <- completeExpression embedded
-        _ <- Text.Parser.Char.char '}'
-        return (Chunks [(mempty, e)] mempty)
-
-    unescapedCharacter = do
-        c <- Text.Parser.Char.satisfy predicate
-        return (Chunks [] (Data.Text.singleton c))
-      where
-        predicate c =
-                ('\x20' <= c && c <= '\x21'    )
-            ||  ('\x23' <= c && c <= '\x5B'    )
-            ||  ('\x5D' <= c && c <= '\x10FFFF')
-
-    escapedCharacter = do
-        _ <- Text.Parser.Char.char '\\'
-        c <- choice
-            [ quotationMark
-            , dollarSign
-            , backSlash
-            , forwardSlash
-            , backSpace
-            , formFeed
-            , lineFeed
-            , carriageReturn
-            , tab
-            , unicode
-            ]
-        return (Chunks [] (Data.Text.singleton c))
-      where
-        quotationMark = Text.Parser.Char.char '"'
-
-        dollarSign = Text.Parser.Char.char '$'
-
-        backSlash = Text.Parser.Char.char '\\'
-
-        forwardSlash = Text.Parser.Char.char '/'
-
-        backSpace = do _ <- Text.Parser.Char.char 'b'; return '\b'
-
-        formFeed = do _ <- Text.Parser.Char.char 'f'; return '\f'
-
-        lineFeed = do _ <- Text.Parser.Char.char 'n'; return '\n'
-
-        carriageReturn = do _ <- Text.Parser.Char.char 'r'; return '\r'
-
-        tab = do _ <- Text.Parser.Char.char 't'; return '\t'
-
-        unicode = do
-            _  <- Text.Parser.Char.char 'u';
-            n0 <- hexNumber
-            n1 <- hexNumber
-            n2 <- hexNumber
-            n3 <- hexNumber
-            let n = ((n0 * 16 + n1) * 16 + n2) * 16 + n3
-            return (Data.Char.chr n)
-
-doubleQuotedLiteral :: Parser a -> Parser (Chunks Src a)
-doubleQuotedLiteral embedded = do
-    _      <- Text.Parser.Char.char '"'
-    chunks <- many (doubleQuotedChunk embedded)
-    _      <- Text.Parser.Char.char '"'
-    return (mconcat chunks)
-
--- | Similar to `Dhall.Core.buildChunks` except that this doesn't bother to
--- render interpolated expressions to avoid a `Buildable a` constraint.  The
--- interpolated contents are not necessary for computing how much to dedent a
--- multi-line string
---
--- This also doesn't include the surrounding quotes since they would interfere
--- with the whitespace detection
-buildChunks :: Chunks s a -> Text
-buildChunks (Chunks a b) = foldMap buildChunk a <> escapeText b
-  where
-    buildChunk :: (Text, Expr s a) -> Text
-    buildChunk (c, _) = escapeText c <> "${x}"
-
-dedent :: Chunks Src a -> Chunks Src a
-dedent chunks0 = process chunks0
-  where
-    text0 = buildChunks chunks0
-
-    lines0 = Data.Text.lines text0
-
-    isEmpty = Data.Text.all Data.Char.isSpace
-
-    nonEmptyLines = filter (not . isEmpty) lines0
-
-    indentLength line =
-        Data.Text.length (Data.Text.takeWhile Data.Char.isSpace line)
-
-    shortestIndent = case nonEmptyLines of
-        [] -> 0
-        _  -> minimum (map indentLength nonEmptyLines)
-
-    -- The purpose of this complicated `trimBegin`/`trimContinue` is to ensure
-    -- that we strip leading whitespace without stripping whitespace after
-    -- variable interpolation
-
-    -- This is the trim function we use up until the first variable
-    -- interpolation, dedenting all lines
-    trimBegin =
-          Data.Text.intercalate "\n"
-        . map (Data.Text.drop shortestIndent)
-        . Data.Text.splitOn "\n"
-
-    -- This is the trim function we use after each variable interpolation
-    -- where we indent each line except the first line (since it's not a true
-    -- beginning of a line)
-    trimContinue text = Data.Text.intercalate "\n" lines_
-      where
-        lines_ = case Data.Text.splitOn "\n" text of
-            []   -> []
-            l:ls -> l:map (Data.Text.drop shortestIndent) ls
-
-    -- This is the loop that drives whether or not to use `trimBegin` or
-    -- `trimContinue`.  We call this function with `trimBegin`, but after the
-    -- first interpolation we switch permanently to `trimContinue`
-    process (Chunks ((x0, y0):xys) z) =
-        Chunks ((trimBegin x0, y0):xys') (trimContinue z)
-      where
-        xys' = [ (trimContinue x, y) | (x, y) <- xys ]
-    process (Chunks [] z) =
-        Chunks [] (trimBegin z)
-
-singleQuoteContinue :: Parser a -> Parser (Chunks Src a)
-singleQuoteContinue embedded =
-    choice
-        [ escapeSingleQuotes
-        , interpolation
-        , escapeInterpolation
-        , endLiteral
-        , unescapedCharacter
-        , tab
-        , endOfLine
-        ]
-  where
-        escapeSingleQuotes = do
-            _ <- "'''" :: Parser Text
-            b <- singleQuoteContinue embedded
-            return ("''" <> b)
-
-        interpolation = do
-            _ <- Text.Parser.Char.text "${"
-            a <- completeExpression embedded
-            _ <- Text.Parser.Char.char '}'
-            b <- singleQuoteContinue embedded
-            return (Chunks [(mempty, a)] mempty <> b)
-
-        escapeInterpolation = do
-            _ <- Text.Parser.Char.text "''${"
-            b <- singleQuoteContinue embedded
-            return ("${" <> b)
-
-        endLiteral = do
-            _ <- Text.Parser.Char.text "''"
-            return mempty
-
-        unescapedCharacter = do
-            a <- satisfy predicate
-            b <- singleQuoteContinue embedded
-            return (Chunks [] a <> b)
-          where
-            predicate c = '\x20' <= c && c <= '\x10FFFF'
-
-        endOfLine = do
-            a <- "\n" <|> "\r\n"
-            b <- singleQuoteContinue embedded
-            return (Chunks [] a <> b)
-
-        tab = do
-            _ <- Text.Parser.Char.char '\t'
-            b <- singleQuoteContinue embedded
-            return ("\t" <> b)
-
-singleQuoteLiteral :: Parser a -> Parser (Chunks Src a)
-singleQuoteLiteral embedded = do
-    _ <- Text.Parser.Char.text "''"
-
-    -- This is technically not in the grammar, but it's still equivalent to the
-    -- original grammar and an easy way to discard the first character if it's
-    -- a newline
-    _ <- optional endOfLine
-
-    a <- singleQuoteContinue embedded
-
-    return (dedent a)
-  where
-    endOfLine =
-            void (Text.Parser.Char.char '\n'  )
-        <|> void (Text.Parser.Char.text "\r\n")
-
-textLiteral :: Parser a -> Parser (Expr Src a)
-textLiteral embedded = (do
-    literal <- doubleQuotedLiteral embedded <|> singleQuoteLiteral embedded
-    whitespace
-    return (TextLit literal) ) <?> "text literal"
-
-reserved :: Data.Text.Text -> Parser ()
-reserved x = do _ <- Text.Parser.Char.text x; whitespace
-
-_if :: Parser ()
-_if = reserved "if"
-
-_then :: Parser ()
-_then = reserved "then"
-
-_else :: Parser ()
-_else = reserved "else"
-
-_let :: Parser ()
-_let = reserved "let"
-
-_in :: Parser ()
-_in = reserved "in"
-
-_as :: Parser ()
-_as = reserved "as"
-
-_using :: Parser ()
-_using = reserved "using"
-
-_merge :: Parser ()
-_merge = reserved "merge"
-
-_constructors :: Parser ()
-_constructors = reserved "constructors"
-
-_NaturalFold :: Parser ()
-_NaturalFold = reserved "Natural/fold"
-
-_NaturalBuild :: Parser ()
-_NaturalBuild = reserved "Natural/build"
-
-_NaturalIsZero :: Parser ()
-_NaturalIsZero = reserved "Natural/isZero"
-
-_NaturalEven :: Parser ()
-_NaturalEven = reserved "Natural/even"
-
-_NaturalOdd :: Parser ()
-_NaturalOdd = reserved "Natural/odd"
-
-_NaturalToInteger :: Parser ()
-_NaturalToInteger = reserved "Natural/toInteger"
-
-_NaturalShow :: Parser ()
-_NaturalShow = reserved "Natural/show"
-
-_IntegerShow :: Parser ()
-_IntegerShow = reserved "Integer/show"
-
-_IntegerToDouble :: Parser ()
-_IntegerToDouble = reserved "Integer/toDouble"
-
-_DoubleShow :: Parser ()
-_DoubleShow = reserved "Double/show"
-
-_ListBuild :: Parser ()
-_ListBuild = reserved "List/build"
-
-_ListFold :: Parser ()
-_ListFold = reserved "List/fold"
-
-_ListLength :: Parser ()
-_ListLength = reserved "List/length"
-
-_ListHead :: Parser ()
-_ListHead = reserved "List/head"
-
-_ListLast :: Parser ()
-_ListLast = reserved "List/last"
-
-_ListIndexed :: Parser ()
-_ListIndexed = reserved "List/indexed"
-
-_ListReverse :: Parser ()
-_ListReverse = reserved "List/reverse"
-
-_OptionalFold :: Parser ()
-_OptionalFold = reserved "Optional/fold"
-
-_OptionalBuild :: Parser ()
-_OptionalBuild = reserved "Optional/build"
-
-_Bool :: Parser ()
-_Bool = reserved "Bool"
-
-_Optional :: Parser ()
-_Optional = reserved "Optional"
-
-_Natural :: Parser ()
-_Natural = reserved "Natural"
-
-_Integer :: Parser ()
-_Integer = reserved "Integer"
-
-_Double :: Parser ()
-_Double = reserved "Double"
-
-_Text :: Parser ()
-_Text = reserved "Text"
-
-_List :: Parser ()
-_List = reserved "List"
-
-_True :: Parser ()
-_True = reserved "True"
-
-_False :: Parser ()
-_False = reserved "False"
-
-_Type :: Parser ()
-_Type = reserved "Type"
-
-_Kind :: Parser ()
-_Kind = reserved "Kind"
-
-_equal :: Parser ()
-_equal = reserved "="
-
-_or :: Parser ()
-_or = reserved "||"
-
-_plus :: Parser ()
-_plus = reserved "+"
-
-_textAppend :: Parser ()
-_textAppend = reserved "++"
-
-_listAppend :: Parser ()
-_listAppend = reserved "#"
-
-_and :: Parser ()
-_and = reserved "&&"
-
-_times :: Parser ()
-_times = reserved "*"
-
-_doubleEqual :: Parser ()
-_doubleEqual = reserved "=="
-
-_notEqual :: Parser ()
-_notEqual = reserved "!="
-
-_dot :: Parser ()
-_dot = reserved "."
-
-_openBrace :: Parser ()
-_openBrace = reserved "{"
-
-_closeBrace :: Parser ()
-_closeBrace = reserved "}"
-
-_openBracket :: Parser ()
-_openBracket = reserved "["
-
-_closeBracket :: Parser ()
-_closeBracket = reserved "]"
-
-_openAngle :: Parser ()
-_openAngle = reserved "<"
-
-_closeAngle :: Parser ()
-_closeAngle = reserved ">"
-
-_bar :: Parser ()
-_bar = reserved "|"
-
-_comma :: Parser ()
-_comma = reserved ","
-
-_openParens :: Parser ()
-_openParens = reserved "("
-
-_closeParens :: Parser ()
-_closeParens = reserved ")"
-
-_colon :: Parser ()
-_colon = reserved ":"
-
-_at :: Parser ()
-_at = reserved "@"
-
-_combine :: Parser ()
-_combine = do
-    void (Text.Parser.Char.char '∧' <?> "\"∧\"") <|> void (Text.Parser.Char.text "/\\")
-    whitespace
-
-_combineTypes :: Parser ()
-_combineTypes = do
-    void (Text.Parser.Char.char '⩓' <?> "\"⩓\"") <|> void (Text.Parser.Char.text "//\\\\")
-    whitespace
-
-_prefer :: Parser ()
-_prefer = do
-    void (Text.Parser.Char.char '⫽' <?> "\"⫽\"") <|> void (Text.Parser.Char.text "//")
-    whitespace
-
-_lambda :: Parser ()
-_lambda = do
-    _ <- Text.Parser.Char.satisfy predicate
-    whitespace
-  where
-    predicate 'λ'  = True
-    predicate '\\' = True
-    predicate _    = False
-
-_forall :: Parser ()
-_forall = do
-    void (Text.Parser.Char.char '∀' <?> "\"∀\"") <|> void (Text.Parser.Char.text "forall")
-    whitespace
-
-_arrow :: Parser ()
-_arrow = do
-    void (Text.Parser.Char.char '→' <?> "\"→\"") <|> void (Text.Parser.Char.text "->")
-    whitespace
-
-doubleLiteral :: Parser Scientific
-doubleLiteral = (do
-    sign <-  fmap (\_ -> negate) (Text.Parser.Char.char '-')
-         <|> pure id
-    a    <-  Text.Parser.Token.scientific
-    return (sign a) ) <?> "double literal"
-
-integerLiteral :: Parser Integer
-integerLiteral = (do
-    let positive = fmap (\_ -> id    ) (Text.Parser.Char.char '+')
-    let negative = fmap (\_ -> negate) (Text.Parser.Char.char '-')
-    sign <- positive <|> negative
-    a <- Text.Parser.Token.natural
-    return (sign a) ) <?> "integer literal"
-
-naturalLiteral :: Parser Natural
-naturalLiteral = (do
-    a <- Text.Parser.Token.natural
-    return (fromIntegral a) ) <?> "natural literal"
-
-identifier :: Parser Var
-identifier = do
-    x <- label
-
-    let indexed = do
-            _ <- Text.Parser.Char.char '@'
-            Text.Parser.Token.natural
-
-    n <- indexed <|> pure 0
-    return (V x n)
-
-pathCharacter :: Char -> Bool
-pathCharacter c =
-        ('\x21' <= c && c <= '\x22')
-    ||  ('\x24' <= c && c <= '\x27')
-    ||  ('\x2A' <= c && c <= '\x2B')
-    ||  ('\x2D' <= c && c <= '\x2E')
-    ||  ('\x30' <= c && c <= '\x3B')
-    ||  c == '\x3D'
-    ||  ('\x40' <= c && c <= '\x5A')
-    ||  ('\x5E' <= c && c <= '\x7A')
-    ||  c == '\x7C'
-    ||  c == '\x7E'
-
-pathComponent :: Parser Text
-pathComponent = do
-    _      <- "/" :: Parser Text
-    string <- some (Text.Parser.Char.satisfy pathCharacter)
-
-    return (Data.Text.pack string)
-
-file_ :: Parser File
-file_ = do
-    path <- Data.List.NonEmpty.some1 pathComponent
-
-    let directory = Directory (reverse (Data.List.NonEmpty.init path))
-    let file      = Data.List.NonEmpty.last path
-
-    return (File {..})
-
-localRaw :: Parser ImportType
-localRaw =
-    choice
-        [ parentPath
-        , herePath
-        , homePath
-        , try absolutePath
-        ]
-  where
-    parentPath = do
-        _    <- ".." :: Parser Text
-        File (Directory segments) final <- file_
-
-        return (Local Here (File (Directory (segments ++ [".."])) final))
-
-    herePath = do
-        _    <- "." :: Parser Text
-        file <- file_
-
-        return (Local Here file)
-
-    homePath = do
-        _    <- "~" :: Parser Text
-        file <- file_
-
-        return (Local Home file)
-
-    absolutePath = do
-        file <- file_
-
-        return (Local Absolute file)
-
-local :: Parser ImportType
-local = do
-    a <- localRaw
-    whitespace
-    return a
-
-scheme :: Parser Text
-scheme = "http" <> option "s"
-
-httpRaw :: Parser (Text, File, Text)
-httpRaw = do
-    prefixText <- scheme <> "://" <> authority
-    file   <- file_
-    suffixText <- option ("?" <> query) <> option ("#" <> fragment)
-
-    return (prefixText, file, suffixText)
-
-authority :: Parser Text
-authority = option (try (userinfo <> "@")) <> host <> option (":" <> port)
-
-userinfo :: Parser Text
-userinfo = star (satisfy predicate <|> pctEncoded)
-  where
-    predicate c = unreserved c || subDelims c || c == ':'
-
-host :: Parser Text
-host = choice [ ipLiteral, ipV4Address, regName ]
-
-port :: Parser Text
-port = star (satisfy digit)
-
-ipLiteral :: Parser Text
-ipLiteral = "[" <> (ipV6Address <|> ipVFuture) <> "]"
-
-ipVFuture :: Parser Text
-ipVFuture = "v" <> plus (satisfy hexdig) <> "." <> plus (satisfy predicate)
-  where
-    predicate c = unreserved c || subDelims c || c == ':'
-
-ipV6Address :: Parser Text
-ipV6Address =
-    choice
-        [ try alternative0
-        , try alternative1
-        , try alternative2
-        , try alternative3
-        , try alternative4
-        , try alternative5
-        , try alternative6
-        , try alternative7
-        ,     alternative8
-        ]
-  where
-    alternative0 = count 6 (h16 <> ":") <> ls32
-
-    alternative1 = "::" <> count 5 (h16 <> ":") <> ls32
-
-    alternative2 = option h16 <> "::" <> count 4 (h16 <> ":") <> ls32
-
-    alternative3 =
-            option (range 0 1 (h16 <> ":") <> h16)
-        <>  "::"
-        <>  count 3 (h16 <> ":")
-        <>  ls32
-
-    alternative4 =
-            option (range 0 2 (h16 <> ":") <> h16)
-        <>  "::"
-        <>  count 2 (h16 <> ":")
-        <>  ls32
-
-    alternative5 =
-        option (range 0 3 (h16 <> ":") <> h16) <> "::" <> h16 <> ":" <> ls32
-
-    alternative6 =
-        option (range 0 4 (h16 <> ":") <> h16) <> "::" <> ls32
-
-    alternative7 =
-        option (range 0 5 (h16 <> ":") <> h16) <> "::" <> h16
-
-    alternative8 =
-        option (range 0 6 (h16 <> ":") <> h16) <> "::"
-
-h16 :: Parser Text
-h16 = range 1 3 (satisfy hexdig)
-
-ls32 :: Parser Text
-ls32 = (h16 <> ":" <> h16) <|> ipV4Address
-
-ipV4Address :: Parser Text
-ipV4Address = decOctet <> "." <> decOctet <> "." <> decOctet <> "." <> decOctet
-
-decOctet :: Parser Text
-decOctet =
-    choice
-        [ try alternative4
-        , try alternative3
-        , try alternative2
-        , try alternative1
-        ,     alternative0
-        ]
-  where
-    alternative0 = satisfy digit
-
-    alternative1 = satisfy predicate <> satisfy digit
-      where
-        predicate c = '\x31' <= c && c <= '\x39'
-
-    alternative2 = "1" <> count 2 (satisfy digit)
-
-    alternative3 = "2" <> satisfy predicate <> satisfy digit
-      where
-        predicate c = '\x30' <= c && c <= '\x34'
-
-    alternative4 = "25" <> satisfy predicate
-      where
-        predicate c = '\x30' <= c && c <= '\x35'
-
-regName :: Parser Text
-regName = star (satisfy predicate <|> pctEncoded)
-  where
-    predicate c = unreserved c || subDelims c
-
-pchar :: Parser Text
-pchar = satisfy predicate <|> pctEncoded
-  where
-    predicate c = unreserved c || subDelims c || c == ':' || c == '@'
-
-query :: Parser Text
-query = star (pchar <|> satisfy predicate)
-  where
-    predicate c = c == '/' || c == '?'
-
-fragment :: Parser Text
-fragment = star (pchar <|> satisfy predicate)
-  where
-    predicate c = c == '/' || c == '?'
-
-pctEncoded :: Parser Text
-pctEncoded = "%" <> count 2 (satisfy hexdig)
-
-unreserved :: Char -> Bool
-unreserved c =
-    alpha c || digit c || c == '-' || c == '.' || c == '_' || c == '~'
-
-subDelims :: Char -> Bool
-subDelims c = c `elem` ("!$&'()*+,;=" :: String)
-
-http :: Parser ImportType
-http = do
-    (prefix, path, suffix) <- httpRaw
-    whitespace
-    headers <- optional (do
-        _using
-        importHashed_ )
-    return (URL prefix path suffix headers)
-
-env :: Parser ImportType
-env = do
-    _ <- Text.Parser.Char.text "env:"
-    a <- (alternative0 <|> alternative1)
-    whitespace
-    return (Env a)
-  where
-    alternative0 = bashEnvironmentVariable
-
-    alternative1 = do
-        _ <- Text.Parser.Char.char '"'
-        a <- posixEnvironmentVariable
-        _ <- Text.Parser.Char.char '"'
-        return a
-
-bashEnvironmentVariable :: Parser Text
-bashEnvironmentVariable = satisfy predicate0 <> star (satisfy predicate1)
-  where
-    predicate0 c = alpha c || c == '_'
-
-    predicate1 c = alpha c || digit c || c == '_'
-
-posixEnvironmentVariable :: Parser Text
-posixEnvironmentVariable = plus posixEnvironmentVariableCharacter
-
-posixEnvironmentVariableCharacter :: Parser Text
-posixEnvironmentVariableCharacter =
-    ("\\" <> satisfy predicate0) <|> satisfy predicate1
-  where
-    predicate0 c = c `elem` ("\"\\abfnrtv" :: String)
-
-    predicate1 c =
-            ('\x20' <= c && c <= '\x21')
-        ||  ('\x23' <= c && c <= '\x3C')
-        ||  ('\x3E' <= c && c <= '\x5B')
-        ||  ('\x5D' <= c && c <= '\x7E')
-
-expression :: Parser a -> Parser (Expr Src a)
-expression embedded =
-    (   noted
-        ( choice
-            [ alternative0
-            , alternative1
-            , alternative2
-            , alternative3
-            , alternative4
-            ]
-        )
-    <|> alternative5
-    ) <?> "expression"
-  where
-    alternative0 = do
-        _lambda
-        _openParens
-        a <- label
-        _colon
-        b <- expression embedded
-        _closeParens
-        _arrow
-        c <- expression embedded
-        return (Lam a b c)
-
-    alternative1 = do
-        _if
-        a <- expression embedded
-        _then
-        b <- expression embedded
-        _else
-        c <- expression embedded
-        return (BoolIf a b c)
-
-    alternative2 = do
-        _let
-        a <- label
-        b <- optional (do
-            _colon
-            expression embedded )
-        _equal
-        c <- expression embedded
-        _in
-        d <- expression embedded
-        return (Let a b c d)
-
-    alternative3 = do
-        _forall
-        _openParens
-        a <- label
-        _colon
-        b <- expression embedded
-        _closeParens
-        _arrow
-        c <- expression embedded
-        return (Pi a b c)
-
-    alternative4 = do
-        a <- try (do a <- operatorExpression embedded; _arrow; return a)
-        b <- expression embedded
-        return (Pi "_" a b)
-
-    alternative5 = annotatedExpression embedded
-
-annotatedExpression :: Parser a -> Parser (Expr Src a)
-annotatedExpression embedded =
-    noted
-        ( choice
-            [ alternative0
-            , try alternative1
-            , alternative2
-            ]
-        )
-  where
-    alternative0 = do
-        _merge
-        a <- selectorExpression embedded
-        b <- selectorExpression embedded
-        c <- optional (do
-            _colon
-            applicationExpression embedded )
-        return (Merge a b c)
-
-    alternative1 = (do
-        _openBracket
-        (emptyCollection embedded <|> nonEmptyOptional embedded) )
-        <?> "list literal"
-
-    alternative2 = do
-        a <- operatorExpression embedded
-        b <- optional (do _colon; expression embedded)
-        case b of
-            Nothing -> return a
-            Just c  -> return (Annot a c)
-
-emptyCollection :: Parser a -> Parser (Expr Src a)
-emptyCollection embedded = do
-    _closeBracket
-    _colon
-    a <- alternative0 <|> alternative1
-    b <- selectorExpression embedded
-    return (a b)
-  where
-    alternative0 = do
-        _List
-        return (\a -> ListLit (Just a) empty)
-
-    alternative1 = do
-        _Optional
-        return (\a -> OptionalLit a empty)
-
-nonEmptyOptional :: Parser a -> Parser (Expr Src a)
-nonEmptyOptional embedded = do
-    a <- expression embedded
-    _closeBracket
-    _colon
-    _Optional
-    b <- selectorExpression embedded
-    return (OptionalLit b (pure a))
-
-operatorExpression :: Parser a -> Parser (Expr Src a)
-operatorExpression = orExpression
-
-makeOperatorExpression
-    :: (Parser a -> Parser (Expr Src a))
-    -> Parser ()
-    -> (Expr Src a -> Expr Src a -> Expr Src a)
-    -> Parser a
-    -> Parser (Expr Src a)
-makeOperatorExpression subExpression operatorParser operator embedded =
-    noted (do
-        a <- subExpression embedded
-        b <- many (do operatorParser; subExpression embedded)
-        return (foldr1 operator (a:b)) )
-
-orExpression :: Parser a -> Parser (Expr Src a)
-orExpression =
-    makeOperatorExpression plusExpression _or BoolOr
-
-plusExpression :: Parser a -> Parser (Expr Src a)
-plusExpression =
-    makeOperatorExpression textAppendExpression _plus NaturalPlus
-
-textAppendExpression :: Parser a -> Parser (Expr Src a)
-textAppendExpression =
-    makeOperatorExpression listAppendExpression _textAppend TextAppend
-
-listAppendExpression :: Parser a -> Parser (Expr Src a)
-listAppendExpression =
-    makeOperatorExpression andExpression _listAppend ListAppend
-
-andExpression :: Parser a -> Parser (Expr Src a)
-andExpression =
-    makeOperatorExpression combineExpression _and BoolAnd
-
-combineExpression :: Parser a -> Parser (Expr Src a)
-combineExpression =
-    makeOperatorExpression preferExpression _combine Combine
-
-preferExpression :: Parser a -> Parser (Expr Src a)
-preferExpression =
-    makeOperatorExpression combineTypesExpression _prefer Prefer
-
-combineTypesExpression :: Parser a -> Parser (Expr Src a)
-combineTypesExpression =
-    makeOperatorExpression timesExpression _combineTypes CombineTypes
-
-timesExpression :: Parser a -> Parser (Expr Src a)
-timesExpression =
-    makeOperatorExpression equalExpression _times NaturalTimes
-
-equalExpression :: Parser a -> Parser (Expr Src a)
-equalExpression =
-    makeOperatorExpression notEqualExpression _doubleEqual BoolEQ
-
-notEqualExpression :: Parser a -> Parser (Expr Src a)
-notEqualExpression =
-    makeOperatorExpression applicationExpression _notEqual BoolNE
-
-applicationExpression :: Parser a -> Parser (Expr Src a)
-applicationExpression embedded = do
-    f <- (do _constructors; return Constructors) <|> return id
-    a <- noted (importExpression embedded)
-    b <- many (noted (importExpression embedded))
-    return (foldl app (f a) b)
-  where
-    app nL@(Note (Src before _ bytesL) _) nR@(Note (Src _ after bytesR) _) =
-        Note (Src before after (bytesL <> bytesR)) (App nL nR)
-    app nL nR =
-        App nL nR
-
-importExpression :: Parser a -> Parser (Expr Src a)
-importExpression embedded = noted (choice [ alternative0, alternative1 ])
-  where
-    alternative0 = do
-        a <- embedded
-        return (Embed a)
-
-    alternative1 = selectorExpression embedded
-
-selectorExpression :: Parser a -> Parser (Expr Src a)
-selectorExpression embedded = noted (do
-    a <- primitiveExpression embedded
-
-    let left  x  e = Field   e x
-    let right xs e = Project e xs
-    b <- many (try (do _dot; fmap left label <|> fmap right labels))
-    return (foldl (\e k -> k e) a b) )
-
-primitiveExpression :: Parser a -> Parser (Expr Src a)
-primitiveExpression embedded =
-    noted
-        ( choice
-            [ alternative00
-            , alternative01
-            , alternative02
-            , alternative03
-            , alternative04
-            , alternative05
-            , alternative06
-            , alternative37
-
-            , choice
-                [ alternative08
-                , alternative09
-                , alternative10
-                , alternative11
-                , alternative12
-                , alternative13
-                , alternative14
-                , alternative15
-                , alternativeIntegerToDouble
-                , alternative16
-                , alternative17
-                , alternative18
-                , alternative19
-                , alternative20
-                , alternative21
-                , alternative22
-                , alternative23
-                , alternative24
-                , alternative25
-                , alternative26
-                , alternative27
-                , alternative28
-                , alternative29
-                , alternative30
-                , alternative31
-                , alternative32
-                , alternative33
-                , alternative34
-                , alternative35
-                , alternative36
-                ] <?> "built-in expression"
-            ]
-        )
-    <|> alternative38
-  where
-    alternative00 = do
-        a <- try doubleLiteral
-        return (DoubleLit a)
-
-    alternative01 = do
-        a <- try naturalLiteral
-        return (NaturalLit a)
-
-    alternative02 = do
-        a <- try integerLiteral
-        return (IntegerLit a)
-
-    alternative03 = textLiteral embedded
-
-    alternative04 = (do
-        _openBrace
-        a <- recordTypeOrLiteral embedded
-        _closeBrace
-        return a ) <?> "record type or literal"
-
-    alternative05 = (do
-        _openAngle
-        a <- unionTypeOrLiteral embedded
-        _closeAngle
-        return a ) <?> "union type or literal"
-
-    alternative06 = nonEmptyListLiteral embedded
-
-    alternative08 = do
-        _NaturalFold
-        return NaturalFold
-
-    alternative09 = do
-        _NaturalBuild
-        return NaturalBuild
-
-    alternative10 = do
-        _NaturalIsZero
-        return NaturalIsZero
-
-    alternative11 = do
-        _NaturalEven
-        return NaturalEven
-
-    alternative12 = do
-        _NaturalOdd
-        return NaturalOdd
-
-    alternative13 = do
-        _NaturalToInteger
-        return NaturalToInteger
-
-    alternative14 = do
-        _NaturalShow
-        return NaturalShow
-
-    alternative15 = do
-        _IntegerShow
-        return IntegerShow
-
-    alternativeIntegerToDouble = do
-        _IntegerToDouble
-        return IntegerToDouble
-
-    alternative16 = do
-        _DoubleShow
-        return DoubleShow
-
-    alternative17 = do
-        _ListBuild
-        return ListBuild
-
-    alternative18 = do
-        _ListFold
-        return ListFold
-
-    alternative19 = do
-        _ListLength
-        return ListLength
-
-    alternative20 = do
-        _ListHead
-        return ListHead
-
-    alternative21 = do
-        _ListLast
-        return ListLast
-
-    alternative22 = do
-        _ListIndexed
-        return ListIndexed
-
-    alternative23 = do
-        _ListReverse
-        return ListReverse
-
-    alternative24 = do
-        _OptionalFold
-        return OptionalFold
-
-    alternative25 = do
-        _OptionalBuild
-        return OptionalBuild
-
-    alternative26 = do
-        _Bool
-        return Bool
-
-    alternative27 = do
-        _Optional
-        return Optional
-
-    alternative28 = do
-        _Natural
-        return Natural
-
-    alternative29 = do
-        _Integer
-        return Integer
-
-    alternative30 = do
-        _Double
-        return Double
-
-    alternative31 = do
-        _Text
-        return Text
-
-    alternative32 = do
-        _List
-        return List
-
-    alternative33 = do
-        _True
-        return (BoolLit True)
-
-    alternative34 = do
-        _False
-        return (BoolLit False)
-
-    alternative35 = do
-        _Type
-        return (Const Type)
-
-    alternative36 = do
-        _Kind
-        return (Const Kind)
-
-    alternative37 = do
-        a <- identifier
-        return (Var a)
-
-    alternative38 = do
-        _openParens
-        a <- expression embedded
-        _closeParens
-        return a
-
-recordTypeOrLiteral :: Parser a -> Parser (Expr Src a)
-recordTypeOrLiteral embedded =
-    choice
-        [ alternative0
-        , alternative1
-        , alternative2
-        ]
-  where
-    alternative0 = do
-        _equal
-        return (RecordLit Data.HashMap.Strict.InsOrd.empty)
-
-    alternative1 = nonEmptyRecordTypeOrLiteral embedded
-
-    alternative2 = return (Record Data.HashMap.Strict.InsOrd.empty)
-
-nonEmptyRecordTypeOrLiteral :: Parser a -> Parser (Expr Src a)
-nonEmptyRecordTypeOrLiteral embedded = do
-    a <- label
-
-    let nonEmptyRecordType = do
-            _colon
-            b <- expression embedded
-            e <- many (do
-                _comma
-                c <- label
-                _colon
-                d <- expression embedded
-                return (c, d) )
-            return (Record (Data.HashMap.Strict.InsOrd.fromList ((a, b):e)))
-
-    let nonEmptyRecordLiteral = do
-            _equal
-            b <- expression embedded
-            e <- many (do
-                _comma
-                c <- label
-                _equal
-                d <- expression embedded
-                return (c, d) )
-            return (RecordLit (Data.HashMap.Strict.InsOrd.fromList ((a, b):e)))
-
-    nonEmptyRecordType <|> nonEmptyRecordLiteral
-
-unionTypeOrLiteral :: Parser a -> Parser (Expr Src a)
-unionTypeOrLiteral embedded =
-        nonEmptyUnionTypeOrLiteral embedded
-    <|> return (Union Data.HashMap.Strict.InsOrd.empty)
-
-nonEmptyUnionTypeOrLiteral :: Parser a -> Parser (Expr Src a)
-nonEmptyUnionTypeOrLiteral embedded = do
-    (f, kvs) <- loop
-    m <- toMap kvs
-    return (f m)
-  where
-    loop = do
-        a <- label
-
-        let alternative0 = do
-                _equal
-                b <- expression embedded
-                kvs <- many (do
-                    _bar
-                    c <- label
-                    _colon
-                    d <- expression embedded
-                    return (c, d) )
-                return (UnionLit a b, kvs)
-
-        let alternative1 = do
-                _colon
-                b <- expression embedded
-
-                let alternative2 = do
-                        _bar
-                        (f, kvs) <- loop
-                        return (f, (a, b):kvs)
-
-                let alternative3 = return (Union, [(a, b)])
-
-                alternative2 <|> alternative3
-
-        alternative0 <|> alternative1
-
-nonEmptyListLiteral :: Parser a -> Parser (Expr Src a)
-nonEmptyListLiteral embedded = (do
-    _openBracket
-    a <- expression embedded
-    b <- many (do _comma; expression embedded)
-    _closeBracket
-    return (ListLit Nothing (Data.Sequence.fromList (a:b))) ) <?> "list literal"
-
-completeExpression :: Parser a -> Parser (Expr Src a)
-completeExpression embedded = do
-    whitespace
-    expression embedded
-
-toMap :: [(Text, a)] -> Parser (InsOrdHashMap Text a)
-toMap kvs = do
-    let adapt (k, v) = (k, pure v)
-    let m = fromListWith (<|>) (fmap adapt kvs)
-    let action k vs = case Data.Sequence.viewl vs of
-            EmptyL  -> empty
-            v :< vs' ->
-                if null vs'
-                then pure v
-                else
-                    Text.Parser.Combinators.unexpected
-                        ("duplicate field: " ++ Data.Text.unpack k)
-    Data.HashMap.Strict.InsOrd.traverseWithKey action m
-  where
-    fromListWith combine = Data.List.foldl' snoc nil
-      where
-        nil = Data.HashMap.Strict.InsOrd.empty
-
-        snoc m (k, v) = Data.HashMap.Strict.InsOrd.insertWith combine k v m
-=======
 
 import Dhall.Parser.Combinators
 import Dhall.Parser.Token
 import Dhall.Parser.Expression
->>>>>>> 97080bc0
 
 -- | Parser for a top-level Dhall expression
 expr :: Parser (Expr Src Import)
