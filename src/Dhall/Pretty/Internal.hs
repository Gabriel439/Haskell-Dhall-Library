--- conflicted
+++ resolved
@@ -46,24 +46,14 @@
 
 data Ann
   = Keyword     -- ^ Used for syntactic keywords
-<<<<<<< HEAD
-  | Variable    -- ^ Bound variables
-=======
->>>>>>> a6891fab
   | Syntax      -- ^ Syntax punctuation such as commas, parenthesis, and braces
   | Label       -- ^ Record labels
   | Literal     -- ^ Literals such as integers and strings
   | Builtin     -- ^ Builtin types and values
 
 annToAnsiStyle :: Ann -> Terminal.AnsiStyle
-<<<<<<< HEAD
-annToAnsiStyle Keyword  = Terminal.color Terminal.White
-annToAnsiStyle Variable = Terminal.color Terminal.Green
-annToAnsiStyle Syntax   = Terminal.colorDull Terminal.White
-=======
 annToAnsiStyle Keyword  = Terminal.bold
 annToAnsiStyle Syntax   = mempty
->>>>>>> a6891fab
 annToAnsiStyle Label    = Terminal.color Terminal.Green
 annToAnsiStyle Literal  = Terminal.color Terminal.Magenta
 annToAnsiStyle Builtin  = Terminal.color Terminal.Red
@@ -80,14 +70,8 @@
 duplicate x = (x, x)
 
 -- Annotation helpers
-<<<<<<< HEAD
-keyword, variable, syntax, label, literal, builtin :: Doc Ann -> Doc Ann
-keyword  = Pretty.annotate Keyword
-variable = Pretty.annotate Variable
-=======
 keyword, syntax, label, literal, builtin :: Doc Ann -> Doc Ann
 keyword  = Pretty.annotate Keyword
->>>>>>> a6891fab
 syntax   = Pretty.annotate Syntax
 label    = Pretty.annotate Label
 literal  = Pretty.annotate Literal
@@ -115,11 +99,7 @@
 
 -- | Pretty-print a list
 list :: [Doc Ann] -> Doc Ann
-<<<<<<< HEAD
-list   [] = literal "[]"
-=======
 list   [] = lbracket <> rbracket
->>>>>>> a6891fab
 list docs =
     enclose
         (lbracket <> space)
@@ -132,11 +112,7 @@
 
 -- | Pretty-print union types and literals
 angles :: [(Doc Ann, Doc Ann)] -> Doc Ann
-<<<<<<< HEAD
-angles   [] = literal "<>"
-=======
 angles   [] = langle <> rangle
->>>>>>> a6891fab
 angles docs =
     enclose
         (langle <> space)
@@ -149,11 +125,7 @@
 
 -- | Pretty-print record types and literals
 braces :: [(Doc Ann, Doc Ann)] -> Doc Ann
-<<<<<<< HEAD
-braces   [] = literal "{}"
-=======
 braces   [] = lbrace <> rbrace
->>>>>>> a6891fab
 braces docs =
     enclose
         (lbrace <> space)
@@ -309,13 +281,8 @@
 prettyConst Kind = builtin "Kind"
 
 prettyVar :: Var -> Doc Ann
-<<<<<<< HEAD
-prettyVar (V x 0) = variable (Pretty.unAnnotate (prettyLabel x))
-prettyVar (V x n) = variable (Pretty.unAnnotate (prettyLabel x <> "@" <> prettyNumber n))
-=======
 prettyVar (V x 0) = label (Pretty.unAnnotate (prettyLabel x))
 prettyVar (V x n) = label (Pretty.unAnnotate (prettyLabel x <> "@" <> prettyNumber n))
->>>>>>> a6891fab
 
 prettyExprA :: Pretty a => Expr s a -> Doc Ann
 prettyExprA a0@(Annot _ _) =
@@ -746,11 +713,7 @@
 prettyRecordLit :: Pretty a => InsOrdHashMap Text (Expr s a) -> Doc Ann
 prettyRecordLit a
     | Data.HashMap.Strict.InsOrd.null a =
-<<<<<<< HEAD
-        literal "{=}"
-=======
         lbrace <> equals <> rbracket
->>>>>>> a6891fab
     | otherwise
         = braces (map (prettyKeyValue equals) (Data.HashMap.Strict.InsOrd.toList a))
 
