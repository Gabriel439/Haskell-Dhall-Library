--- conflicted
+++ resolved
@@ -871,336 +871,6 @@
         | n < 10    = Data.Char.chr (Data.Char.ord '0' + n)
         | otherwise = Data.Char.chr (Data.Char.ord 'A' + n - 10)
 
-<<<<<<< HEAD
--- | Text corresponding to the @expr@ parser in "Dhall.Parser"
-buildExpr :: Buildable a => Expr s a -> Text
-buildExpr = buildExprA
-
--- | Text corresponding to the @exprA@ parser in "Dhall.Parser"
-buildExprA :: Buildable a => Expr s a -> Text
-buildExprA (Annot a b) = buildExprB a <> " : " <> buildExprA b
-buildExprA (Note  _ b) = buildExprA b
-buildExprA a           = buildExprB a
-
--- | Text corresponding to the @exprB@ parser in "Dhall.Parser"
-buildExprB :: Buildable a => Expr s a -> Text
-buildExprB (Lam a b c) =
-        "λ("
-    <>  buildLabel a
-    <>  " : "
-    <>  buildExprA b
-    <>  ") → "
-    <>  buildExprB c
-buildExprB (BoolIf a b c) =
-        "if "
-    <>  buildExprA a
-    <>  " then "
-    <>  buildExprA b
-    <>  " else "
-    <>  buildExprA c
-buildExprB (Pi "_" b c) =
-        buildExprC b
-    <>  " → "
-    <>  buildExprB c
-buildExprB (Pi a b c) =
-        "∀("
-    <>  buildLabel a
-    <>  " : "
-    <>  buildExprA b
-    <>  ") → "
-    <>  buildExprB c
-buildExprB (Let a Nothing c d) =
-        "let "
-    <>  buildLabel a
-    <>  " = "
-    <>  buildExprA c
-    <>  " in "
-    <>  buildExprB d
-buildExprB (Let a (Just b) c d) =
-        "let "
-    <>  buildLabel a
-    <>  " : "
-    <>  buildExprA b
-    <>  " = "
-    <>  buildExprA c
-    <>  " in "
-    <>  buildExprB d
-buildExprB (ListLit Nothing b) =
-    "[" <> buildElems (Data.Foldable.toList b) <> "]"
-buildExprB (ListLit (Just a) b) =
-    "[" <> buildElems (Data.Foldable.toList b) <> "] : List "  <> buildExprE a
-buildExprB (OptionalLit a b) =
-    "[" <> buildElems (Data.Foldable.toList b) <> "] : Optional "  <> buildExprE a
-buildExprB (Merge a b (Just c)) =
-    "merge " <> buildExprE a <> " " <> buildExprE b <> " : " <> buildExprD c
-buildExprB (Merge a b Nothing) =
-    "merge " <> buildExprE a <> " " <> buildExprE b
-buildExprB (Note _ b) =
-    buildExprB b
-buildExprB a =
-    buildExprC a
-
--- | Text corresponding to the @exprC@ parser in "Dhall.Parser"
-buildExprC :: Buildable a => Expr s a -> Text
-buildExprC = buildExprC0
-
--- | Text corresponding to the @exprC0@ parser in "Dhall.Parser"
-buildExprC0 :: Buildable a => Expr s a -> Text
-buildExprC0 (BoolOr a b) = buildExprC1 a <> " || " <> buildExprC0 b
-buildExprC0 (Note   _ b) = buildExprC0 b
-buildExprC0  a           = buildExprC1 a
-
--- | Text corresponding to the @exprC1@ parser in "Dhall.Parser"
-buildExprC1 :: Buildable a => Expr s a -> Text
-buildExprC1 (TextAppend a b) = buildExprC2 a <> " ++ " <> buildExprC1 b
-buildExprC1 (Note       _ b) = buildExprC1 b
-buildExprC1  a               = buildExprC2 a
-
--- | Text corresponding to the @exprC2@ parser in "Dhall.Parser"
-buildExprC2 :: Buildable a => Expr s a -> Text
-buildExprC2 (NaturalPlus a b) = buildExprC3 a <> " + " <> buildExprC2 b
-buildExprC2 (Note        _ b) = buildExprC2 b
-buildExprC2  a                = buildExprC3 a
-
--- | Text corresponding to the @exprC3@ parser in "Dhall.Parser"
-buildExprC3 :: Buildable a => Expr s a -> Text
-buildExprC3 (ListAppend a b) = buildExprC4 a <> " # " <> buildExprC3 b
-buildExprC3 (Note       _ b) = buildExprC3 b
-buildExprC3  a               = buildExprC4 a
-
--- | Text corresponding to the @exprC4@ parser in "Dhall.Parser"
-buildExprC4 :: Buildable a => Expr s a -> Text
-buildExprC4 (BoolAnd a b) = buildExprC5 a <> " && " <> buildExprC4 b
-buildExprC4 (Note    _ b) = buildExprC4 b
-buildExprC4  a            = buildExprC5 a
-
--- | Text corresponding to the @exprC5@ parser in "Dhall.Parser"
-buildExprC5 :: Buildable a => Expr s a -> Text
-buildExprC5 (Combine   a b) = buildExprC6 a <> " ∧ " <> buildExprC5 b
-buildExprC5 (Note      _ b) = buildExprC5 b
-buildExprC5  a              = buildExprC6 a
-
--- | Text corresponding to the @exprC6@ parser in "Dhall.Parser"
-buildExprC6 :: Buildable a => Expr s a -> Text
-buildExprC6 (Prefer a b) = buildExprC7 a <> " ⫽ " <> buildExprC6 b
-buildExprC6 (Note   _ b) = buildExprC6 b
-buildExprC6  a           = buildExprC7 a
-
--- | Text corresponding to the @exprC7@ parser in "Dhall.Parser"
-buildExprC7 :: Buildable a => Expr s a -> Text
-buildExprC7 (CombineTypes a b) = buildExprC8 a <> " ⩓ " <> buildExprC7 b
-buildExprC7 (Note         _ b) = buildExprC7 b
-buildExprC7  a                 = buildExprC8 a
-
--- | Text corresponding to the @exprC8@ parser in "Dhall.Parser"
-buildExprC8 :: Buildable a => Expr s a -> Text
-buildExprC8 (NaturalTimes a b) = buildExprC9 a <> " * " <> buildExprC8 b
-buildExprC8 (Note         _ b) = buildExprC8 b
-buildExprC8  a                 = buildExprC9 a
-
--- | Text corresponding to the @exprC9@ parser in "Dhall.Parser"
-buildExprC9 :: Buildable a => Expr s a -> Text
-buildExprC9 (BoolEQ a b) = buildExprC10 a <> " == " <> buildExprC9 b
-buildExprC9 (Note   _ b) = buildExprC9 b
-buildExprC9  a           = buildExprC10 a
-
--- | Text corresponding to the @exprC10@ parser in "Dhall.Parser"
-buildExprC10 :: Buildable a => Expr s a -> Text
-buildExprC10 (BoolNE a b) = buildExprD  a <> " != " <> buildExprC10 b
-buildExprC10 (Note   _ b) = buildExprC10 b
-buildExprC10  a           = buildExprD  a
-
--- | Text corresponding to the @exprD@ parser in "Dhall.Parser"
-buildExprD :: Buildable a => Expr s a -> Text
-buildExprD (App        a b) = buildExprD a <> " " <> buildExprE b
-buildExprD (Constructors b) = "constructors " <> buildExprE b
-buildExprD (Note       _ b) = buildExprD b
-buildExprD  a               = buildExprE a
-
--- | Text corresponding to the @exprE@ parser in "Dhall.Parser"
-buildExprE :: Buildable a => Expr s a -> Text
-buildExprE (Field a b) = buildExprE a <> "." <> buildLabel b
-buildExprE (Note  _ b) = buildExprE b
-buildExprE  a          = buildExprF a
-
--- | Text corresponding to the @exprF@ parser in "Dhall.Parser"
-buildExprF :: Buildable a => Expr s a -> Text
-buildExprF (Var a) =
-    buildVar a
-buildExprF (Const k) =
-    buildConst k
-buildExprF Bool =
-    "Bool"
-buildExprF Natural =
-    "Natural"
-buildExprF NaturalFold =
-    "Natural/fold"
-buildExprF NaturalBuild =
-    "Natural/build"
-buildExprF NaturalIsZero =
-    "Natural/isZero"
-buildExprF NaturalEven =
-    "Natural/even"
-buildExprF NaturalOdd =
-    "Natural/odd"
-buildExprF NaturalToInteger =
-    "Natural/toInteger"
-buildExprF NaturalShow =
-    "Natural/show"
-buildExprF Integer =
-    "Integer"
-buildExprF IntegerShow =
-    "Integer/show"
-buildExprF IntegerToDouble =
-    "Integer/toDouble"
-buildExprF Double =
-    "Double"
-buildExprF DoubleShow =
-    "Double/show"
-buildExprF Text =
-    "Text"
-buildExprF List =
-    "List"
-buildExprF ListBuild =
-    "List/build"
-buildExprF ListFold =
-    "List/fold"
-buildExprF ListLength =
-    "List/length"
-buildExprF ListHead =
-    "List/head"
-buildExprF ListLast =
-    "List/last"
-buildExprF ListIndexed =
-    "List/indexed"
-buildExprF ListReverse =
-    "List/reverse"
-buildExprF Optional =
-    "Optional"
-buildExprF OptionalFold =
-    "Optional/fold"
-buildExprF OptionalBuild =
-    "Optional/build"
-buildExprF (BoolLit True) =
-    "True"
-buildExprF (BoolLit False) =
-    "False"
-buildExprF (IntegerLit a)
-    | 0 <= a    = "+" <> buildNumber a
-    | otherwise = buildNumber a
-buildExprF (NaturalLit a) =
-    buildNatural a
-buildExprF (DoubleLit a) =
-    buildScientific a
-buildExprF (TextLit a) =
-    buildChunks a
-buildExprF (Record a) =
-    buildRecord a
-buildExprF (RecordLit a) =
-    buildRecordLit a
-buildExprF (Union a) =
-    buildUnion a
-buildExprF (UnionLit a b c) =
-    buildUnionLit a b c
-buildExprF (ListLit Nothing b) =
-    "[" <> buildElems (Data.Foldable.toList b) <> "]"
-buildExprF (Embed a) =
-    Data.Text.Lazy.toStrict . Builder.toLazyText $ build a
-buildExprF (Note _ b) =
-    buildExprF b
-buildExprF a =
-    "(" <> buildExprA a <> ")"
-
--- | Text corresponding to the @const@ parser in "Dhall.Parser"
-buildConst :: Const -> Text
-buildConst Type = "Type"
-buildConst Kind = "Kind"
-
--- | Text corresponding to the @var@ parser in "Dhall.Parser"
-buildVar :: Var -> Text
-buildVar (V x 0) = buildLabel x
-buildVar (V x n) = buildLabel x <> "@" <> buildNumber n
-
--- | Text corresponding to the @elems@ parser in "Dhall.Parser"
-buildElems :: Buildable a => [Expr s a] -> Text
-buildElems   []   = ""
-buildElems   [a]  = buildExprA a
-buildElems (a:bs) = buildExprA a <> ", " <> buildElems bs
-
--- | Text corresponding to the @recordLit@ parser in "Dhall.Parser"
-buildRecordLit :: Buildable a => InsOrdHashMap Text (Expr s a) -> Text
-buildRecordLit a | Data.HashMap.Strict.InsOrd.null a =
-    "{=}"
-buildRecordLit a =
-    "{ " <> buildFieldValues (Data.HashMap.Strict.InsOrd.toList a) <> " }"
-
--- | Text corresponding to the @fieldValues@ parser in "Dhall.Parser"
-buildFieldValues :: Buildable a => [(Text, Expr s a)] -> Text
-buildFieldValues    []  = ""
-buildFieldValues   [a]  = buildFieldValue a
-buildFieldValues (a:bs) = buildFieldValue a <> ", " <> buildFieldValues bs
-
--- | Text corresponding to the @fieldValue@ parser in "Dhall.Parser"
-buildFieldValue :: Buildable a => (Text, Expr s a) -> Text
-buildFieldValue (a, b) = buildLabel a <> " = " <> buildExprA b
-
--- | Text corresponding to the @record@ parser in "Dhall.Parser"
-buildRecord :: Buildable a => InsOrdHashMap Text (Expr s a) -> Text
-buildRecord a | Data.HashMap.Strict.InsOrd.null a =
-    "{}"
-buildRecord a =
-    "{ " <> buildFieldTypes (Data.HashMap.Strict.InsOrd.toList a) <> " }"
-
--- | Text corresponding to the @fieldTypes@ parser in "Dhall.Parser"
-buildFieldTypes :: Buildable a => [(Text, Expr s a)] -> Text
-buildFieldTypes    []  = ""
-buildFieldTypes   [a]  = buildFieldType a
-buildFieldTypes (a:bs) = buildFieldType a <> ", " <> buildFieldTypes bs
-
--- | Text corresponding to the @fieldType@ parser in "Dhall.Parser"
-buildFieldType :: Buildable a => (Text, Expr s a) -> Text
-buildFieldType (a, b) = buildLabel a <> " : " <> buildExprA b
-
--- | Text corresponding to the @union@ parser in "Dhall.Parser"
-buildUnion :: Buildable a => InsOrdHashMap Text (Expr s a) -> Text
-buildUnion a | Data.HashMap.Strict.InsOrd.null a =
-    "<>"
-buildUnion a =
-    "< " <> buildAlternativeTypes (Data.HashMap.Strict.InsOrd.toList a) <> " >"
-
--- | Text corresponding to the @alternativeTypes@ parser in "Dhall.Parser"
-buildAlternativeTypes :: Buildable a => [(Text, Expr s a)] -> Text
-buildAlternativeTypes [] =
-    ""
-buildAlternativeTypes [a] =
-    buildAlternativeType a
-buildAlternativeTypes (a:bs) =
-    buildAlternativeType a <> " | " <> buildAlternativeTypes bs
-
--- | Text corresponding to the @alternativeType@ parser in "Dhall.Parser"
-buildAlternativeType :: Buildable a => (Text, Expr s a) -> Text
-buildAlternativeType (a, b) = buildLabel a <> " : " <> buildExprA b
-
--- | Text corresponding to the @unionLit@ parser in "Dhall.Parser"
-buildUnionLit
-    :: Buildable a
-    => Text -> Expr s a -> InsOrdHashMap Text (Expr s a) -> Text
-buildUnionLit a b c
-    | Data.HashMap.Strict.InsOrd.null c =
-            "< "
-        <>  buildLabel a
-        <>  " = "
-        <>  buildExprA b
-        <>  " >"
-    | otherwise =
-            "< "
-        <>  buildLabel a
-        <>  " = "
-        <>  buildExprA b
-        <>  " | "
-        <>  buildAlternativeTypes (Data.HashMap.Strict.InsOrd.toList c)
-        <>  " >"
-=======
 prettyToString :: Pretty a => a -> String
 prettyToString =
     Pretty.renderString . Pretty.layoutPretty options . Pretty.pretty
@@ -1213,5 +883,4 @@
    options = Pretty.LayoutOptions { Pretty.layoutPageWidth = Pretty.Unbounded }
 
 prettyToStrictText :: Pretty a => a -> Text.Text
-prettyToStrictText = docToStrictText . Pretty.pretty
->>>>>>> 97080bc0
+prettyToStrictText = docToStrictText . Pretty.pretty