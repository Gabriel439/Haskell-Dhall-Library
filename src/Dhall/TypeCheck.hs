{-# LANGUAGE DeriveDataTypeable #-}
{-# LANGUAGE OverloadedStrings  #-}
{-# LANGUAGE RankNTypes         #-}
{-# LANGUAGE RecordWildCards    #-}
{-# OPTIONS_GHC -Wall #-}

-- | This module contains the logic for type checking Dhall code

module Dhall.TypeCheck (
    -- * Type-checking
      typeWith
    , typeOf
    , typeWithA
    , checkContext

    -- * Types
    , Typer
    , X(..)
    , TypeError(..)
    , DetailedTypeError(..)
    , TypeMessage(..)
    ) where

import Control.Exception (Exception)
import Data.Foldable (forM_, toList)
import Data.HashMap.Strict.InsOrd (InsOrdHashMap)
import Data.Monoid ((<>))
import Data.Sequence (Seq, ViewL(..))
import Data.Set (Set)
import Data.Text.Buildable (Buildable(..))
import Data.Text.Lazy (Text)
import Data.Text.Lazy.Builder (Builder)
import Data.Text.Prettyprint.Doc (Pretty(..))
import Data.Traversable (forM)
import Data.Typeable (Typeable)
import Dhall.Core (Const(..), Chunks(..), Expr(..), Var(..))
import Dhall.Context (Context)

import qualified Control.Monad.Trans.State.Strict as State
import qualified Data.Foldable
import qualified Data.HashMap.Strict
import qualified Data.HashMap.Strict.InsOrd
<<<<<<< HEAD
import qualified Data.Sequence
=======
import qualified Data.List
import qualified Data.Ord
>>>>>>> 4b3f2837
import qualified Data.Set
import qualified Data.Text.Lazy                   as Text
import qualified Data.Text.Lazy.Builder           as Builder
import qualified Dhall.Context
import qualified Dhall.Core

traverseWithIndex_ :: Applicative f => (Int -> a -> f b) -> Seq a -> f ()
traverseWithIndex_ k xs =
    Data.Foldable.sequenceA_ (Data.Sequence.mapWithIndex k xs)

axiom :: Const -> Either (TypeError s a) Const
axiom Type = return Kind
axiom Kind = Left (TypeError Dhall.Context.empty (Const Kind) Untyped)

rule :: Const -> Const -> Either () Const
rule Type Kind = Left ()
rule Type Type = return Type
rule Kind Kind = return Kind
rule Kind Type = return Type

match :: Var -> Var -> [(Text, Text)] -> Bool
match (V xL nL) (V xR nR)             []  =
    xL == xR  && nL == nR
match (V xL 0 ) (V xR 0 ) ((xL', xR'):_ )
    | xL == xL' && xR == xR' = True
match (V xL nL) (V xR nR) ((xL', xR'):xs) =
    match (V xL nL') (V xR nR') xs
  where
    nL' = if xL == xL' then nL - 1 else nL
    nR' = if xR == xR' then nR - 1 else nR

toSortedList :: Ord k => InsOrdHashMap k v -> [(k, v)]
toSortedList =
      Data.List.sortBy (Data.Ord.comparing fst)
    . Data.HashMap.Strict.toList
    . Data.HashMap.Strict.InsOrd.toHashMap

propEqual :: Eq a => Expr s a -> Expr t a -> Bool
propEqual eL0 eR0 =
    State.evalState
        (go (Dhall.Core.normalize eL0) (Dhall.Core.normalize eR0))
        []
  where
    go (Const Type) (Const Type) = return True
    go (Const Kind) (Const Kind) = return True
    go (Var vL) (Var vR) = do
        ctx <- State.get
        return (match vL vR ctx)
    go (Pi xL tL bL) (Pi xR tR bR) = do
        ctx <- State.get
        eq1 <- go tL tR
        if eq1
            then do
                State.put ((xL, xR):ctx)
                eq2 <- go bL bR
                State.put ctx
                return eq2
            else return False
    go (App fL aL) (App fR aR) = do
        b1 <- go fL fR
        if b1 then go aL aR else return False
    go Bool Bool = return True
    go Natural Natural = return True
    go Integer Integer = return True
    go Double Double = return True
    go Text Text = return True
    go List List = return True
    go Optional Optional = return True
    go (Record ktsL0) (Record ktsR0) = do
        let loop ((kL, tL):ktsL) ((kR, tR):ktsR)
                | kL == kR = do
                    b <- go tL tR
                    if b
                        then loop ktsL ktsR
                        else return False
            loop [] [] = return True
            loop _  _  = return False
        loop (toSortedList ktsL0) (toSortedList ktsR0)
    go (Union ktsL0) (Union ktsR0) = do
        let loop ((kL, tL):ktsL) ((kR, tR):ktsR)
                | kL == kR = do
                    b <- go tL tR
                    if b
                        then loop ktsL ktsR
                        else return False
            loop [] [] = return True
            loop _  _  = return False
        loop (toSortedList ktsL0) (toSortedList ktsR0)
    go (Embed eL) (Embed eR) = return (eL == eR)
    go _ _ = return False

{-| Type-check an expression and return the expression's type if type-checking
    succeeds or an error if type-checking fails

    `typeWith` does not necessarily normalize the type since full normalization
    is not necessary for just type-checking.  If you actually care about the
    returned type then you may want to `Dhall.Core.normalize` it afterwards.
-}
typeWith :: Context (Expr s X) -> Expr s X -> Either (TypeError s X) (Expr s X)
typeWith ctx expr = do
    checkContext ctx
    typeWithA absurd ctx expr

{-| Function that converts the value inside an `Embed` constructor into a new
    expression
-}
type Typer a = forall s. a -> Expr s a

{-| Generalization of `typeWith` that allows type-checking the `Embed`
    constructor with custom logic
-}
typeWithA
    :: Eq a
    => Typer a
    -> Context (Expr s a)
    -> Expr s a
    -> Either (TypeError s a) (Expr s a)
typeWithA tpa = loop
  where
    loop _     (Const c         ) = do
        fmap Const (axiom c)
    loop ctx e@(Var (V x n)     ) = do
        case Dhall.Context.lookup x n ctx of
            Nothing -> Left (TypeError ctx e (UnboundVariable x))
            Just a  -> do
                _ <- loop ctx a
                return a
    loop ctx   (Lam x _A  b     ) = do
        _ <- loop ctx _A
        let ctx' = fmap (Dhall.Core.shift 1 (V x 0)) (Dhall.Context.insert x (Dhall.Core.normalize _A) ctx)
        _B <- loop ctx' b
        let p = Pi x _A _B
        _t <- loop ctx p
        return p
    loop ctx e@(Pi  x _A _B     ) = do
        tA <- fmap Dhall.Core.normalize (loop ctx _A)
        kA <- case tA of
            Const k -> return k
            _       -> Left (TypeError ctx e (InvalidInputType _A))

        _ <- loop ctx _A
        let ctx' = fmap (Dhall.Core.shift 1 (V x 0)) (Dhall.Context.insert x (Dhall.Core.normalize _A) ctx)
        tB <- fmap Dhall.Core.normalize (loop ctx' _B)
        kB <- case tB of
            Const k -> return k
            _       -> Left (TypeError ctx' e (InvalidOutputType _B))

        case rule kA kB of
            Left () -> Left (TypeError ctx e (NoDependentTypes _A _B))
            Right k -> Right (Const k)
    loop ctx e@(App f a         ) = do
        tf <- fmap Dhall.Core.normalize (loop ctx f)
        (x, _A, _B) <- case tf of
            Pi x _A _B -> return (x, _A, _B)
            _          -> Left (TypeError ctx e (NotAFunction f tf))
        _A' <- loop ctx a
        if propEqual _A _A'
            then do
                let a'   = Dhall.Core.shift   1  (V x 0) a
                let _B'  = Dhall.Core.subst (V x 0) a' _B
                let _B'' = Dhall.Core.shift (-1) (V x 0) _B'
                return _B''
            else do
                let nf_A  = Dhall.Core.normalize _A
                let nf_A' = Dhall.Core.normalize _A'
                Left (TypeError ctx e (TypeMismatch f nf_A a nf_A'))
    loop ctx e@(Let x mA a0 b0) = do
        _A1 <- loop ctx a0
        case mA of
            Just _A0 -> do
                _ <- loop ctx _A0
                let nf_A0 = Dhall.Core.normalize _A0
                let nf_A1 = Dhall.Core.normalize _A1
                if propEqual _A0 _A1
                    then return ()
                    else Left (TypeError ctx e (AnnotMismatch a0 nf_A0 nf_A1))
            Nothing -> return ()
        let a1 = Dhall.Core.normalize a0
        let a2 = Dhall.Core.shift 1 (V x 0) a1
        let b1 = Dhall.Core.subst (V x 0) a2 b0
        let b2 = Dhall.Core.shift (-1) (V x 0) b1
        loop ctx b2
    loop ctx e@(Annot x t       ) = do
        _ <- loop ctx t

        t' <- loop ctx x
        if propEqual t t'
            then do
                return t
            else do
                let nf_t  = Dhall.Core.normalize t
                let nf_t' = Dhall.Core.normalize t'
                Left (TypeError ctx e (AnnotMismatch x nf_t nf_t'))
    loop _      Bool              = do
        return (Const Type)
    loop _     (BoolLit _       ) = do
        return Bool
    loop ctx e@(BoolAnd l r     ) = do
        tl <- fmap Dhall.Core.normalize (loop ctx l)
        case tl of
            Bool -> return ()
            _    -> Left (TypeError ctx e (CantAnd l tl))

        tr <- fmap Dhall.Core.normalize (loop ctx r)
        case tr of
            Bool -> return ()
            _    -> Left (TypeError ctx e (CantAnd r tr))

        return Bool
    loop ctx e@(BoolOr  l r     ) = do
        tl <- fmap Dhall.Core.normalize (loop ctx l)
        case tl of
            Bool -> return ()
            _    -> Left (TypeError ctx e (CantOr l tl))

        tr <- fmap Dhall.Core.normalize (loop ctx r)
        case tr of
            Bool -> return ()
            _    -> Left (TypeError ctx e (CantOr r tr))

        return Bool
    loop ctx e@(BoolEQ  l r     ) = do
        tl <- fmap Dhall.Core.normalize (loop ctx l)
        case tl of
            Bool -> return ()
            _    -> Left (TypeError ctx e (CantEQ l tl))

        tr <- fmap Dhall.Core.normalize (loop ctx r)
        case tr of
            Bool -> return ()
            _    -> Left (TypeError ctx e (CantEQ r tr))

        return Bool
    loop ctx e@(BoolNE  l r     ) = do
        tl <- fmap Dhall.Core.normalize (loop ctx l)
        case tl of
            Bool -> return ()
            _    -> Left (TypeError ctx e (CantNE l tl))

        tr <- fmap Dhall.Core.normalize (loop ctx r)
        case tr of
            Bool -> return ()
            _    -> Left (TypeError ctx e (CantNE r tr))

        return Bool
    loop ctx e@(BoolIf x y z    ) = do
        tx <- fmap Dhall.Core.normalize (loop ctx x)
        case tx of
            Bool -> return ()
            _    -> Left (TypeError ctx e (InvalidPredicate x tx))
        ty  <- fmap Dhall.Core.normalize (loop ctx y )
        tty <- fmap Dhall.Core.normalize (loop ctx ty)
        case tty of
            Const Type -> return ()
            _          -> Left (TypeError ctx e (IfBranchMustBeTerm True y ty tty))

        tz <- fmap Dhall.Core.normalize (loop ctx z)
        ttz <- fmap Dhall.Core.normalize (loop ctx tz)
        case ttz of
            Const Type -> return ()
            _          -> Left (TypeError ctx e (IfBranchMustBeTerm False z tz ttz))

        if propEqual ty tz
            then return ()
            else Left (TypeError ctx e (IfBranchMismatch y z ty tz))
        return ty
    loop _      Natural           = do
        return (Const Type)
    loop _     (NaturalLit _    ) = do
        return Natural
    loop _      NaturalFold       = do
        return
            (Pi "_" Natural
                (Pi "natural" (Const Type)
                    (Pi "succ" (Pi "_" "natural" "natural")
                        (Pi "zero" "natural" "natural") ) ) )
    loop _      NaturalBuild      = do
        return
            (Pi "_"
                (Pi "natural" (Const Type)
                    (Pi "succ" (Pi "_" "natural" "natural")
                        (Pi "zero" "natural" "natural") ) )
                Natural )
    loop _      NaturalIsZero     = do
        return (Pi "_" Natural Bool)
    loop _      NaturalEven       = do
        return (Pi "_" Natural Bool)
    loop _      NaturalOdd        = do
        return (Pi "_" Natural Bool)
    loop _      NaturalToInteger  = do
        return (Pi "_" Natural Integer)
    loop _      NaturalShow  = do
        return (Pi "_" Natural Text)
    loop ctx e@(NaturalPlus  l r) = do
        tl <- fmap Dhall.Core.normalize (loop ctx l)
        case tl of
            Natural -> return ()
            _       -> Left (TypeError ctx e (CantAdd l tl))

        tr <- fmap Dhall.Core.normalize (loop ctx r)
        case tr of
            Natural -> return ()
            _       -> Left (TypeError ctx e (CantAdd r tr))
        return Natural
    loop ctx e@(NaturalTimes l r) = do
        tl <- fmap Dhall.Core.normalize (loop ctx l)
        case tl of
            Natural -> return ()
            _       -> Left (TypeError ctx e (CantMultiply l tl))

        tr <- fmap Dhall.Core.normalize (loop ctx r)
        case tr of
            Natural -> return ()
            _       -> Left (TypeError ctx e (CantMultiply r tr))
        return Natural
    loop _      Integer           = do
        return (Const Type)
    loop _     (IntegerLit _    ) = do
        return Integer
    loop _      IntegerShow  = do
        return (Pi "_" Integer Text)
    loop _      Double            = do
        return (Const Type)
    loop _     (DoubleLit _     ) = do
        return Double
    loop _     DoubleShow         = do
        return (Pi "_" Double Text)
    loop _      Text              = do
        return (Const Type)
    loop ctx e@(TextLit (Chunks xys _)) = do
        let process (_, y) = do
                ty <- fmap Dhall.Core.normalize (loop ctx y)
                case ty of
                    Text -> return ()
                    _    -> Left (TypeError ctx e (CantInterpolate y ty))
        mapM_ process xys
        return Text
    loop ctx e@(TextAppend l r  ) = do
        tl <- fmap Dhall.Core.normalize (loop ctx l)
        case tl of
            Text -> return ()
            _    -> Left (TypeError ctx e (CantTextAppend l tl))

        tr <- fmap Dhall.Core.normalize (loop ctx r)
        case tr of
            Text -> return ()
            _    -> Left (TypeError ctx e (CantTextAppend r tr))
        return Text
    loop _      List              = do
        return (Pi "_" (Const Type) (Const Type))
    loop ctx e@(ListLit  Nothing  xs) = do
        case Data.Sequence.viewl xs of
            x0 :< _ -> do
                t <- loop ctx x0
                s <- fmap Dhall.Core.normalize (loop ctx t)
                case s of
                    Const Type -> return ()
                    _ -> Left (TypeError ctx e (InvalidListType t))
                flip traverseWithIndex_ xs (\i x -> do
                    t' <- loop ctx x
                    if propEqual t t'
                        then return ()
                        else do
                            let nf_t  = Dhall.Core.normalize t
                            let nf_t' = Dhall.Core.normalize t'
                            let err   = MismatchedListElements i nf_t x nf_t'
                            Left (TypeError ctx x err) )
                return (App List t)
            _ -> Left (TypeError ctx e MissingListType)
    loop ctx e@(ListLit (Just t ) xs) = do
        s <- fmap Dhall.Core.normalize (loop ctx t)
        case s of
            Const Type -> return ()
            _ -> Left (TypeError ctx e (InvalidListType t))
        flip traverseWithIndex_ xs (\i x -> do
            t' <- loop ctx x
            if propEqual t t'
                then return ()
                else do
                    let nf_t  = Dhall.Core.normalize t
                    let nf_t' = Dhall.Core.normalize t'
                    Left (TypeError ctx x (InvalidListElement i nf_t x nf_t')) )
        return (App List t)
    loop ctx e@(ListAppend l r  ) = do
        tl <- fmap Dhall.Core.normalize (loop ctx l)
        el <- case tl of
            App List el -> return el
            _           -> Left (TypeError ctx e (CantListAppend l tl))

        tr <- fmap Dhall.Core.normalize (loop ctx r)
        er <- case tr of
            App List er -> return er
            _           -> Left (TypeError ctx e (CantListAppend r tr))

        if propEqual el er
            then return (App List el)
            else Left (TypeError ctx e (ListAppendMismatch el er))
    loop _      ListBuild         = do
        return
            (Pi "a" (Const Type)
                (Pi "_"
                    (Pi "list" (Const Type)
                        (Pi "cons" (Pi "_" "a" (Pi "_" "list" "list"))
                            (Pi "nil" "list" "list") ) )
                    (App List "a") ) )
    loop _      ListFold          = do
        return
            (Pi "a" (Const Type)
                (Pi "_" (App List "a")
                    (Pi "list" (Const Type)
                        (Pi "cons" (Pi "_" "a" (Pi "_" "list" "list"))
                            (Pi "nil" "list" "list")) ) ) )
    loop _      ListLength        = do
        return (Pi "a" (Const Type) (Pi "_" (App List "a") Natural))
    loop _      ListHead          = do
        return (Pi "a" (Const Type) (Pi "_" (App List "a") (App Optional "a")))
    loop _      ListLast          = do
        return (Pi "a" (Const Type) (Pi "_" (App List "a") (App Optional "a")))
    loop _      ListIndexed       = do
        let kts = [("index", Natural), ("value", "a")]
        return
            (Pi "a" (Const Type)
                (Pi "_" (App List "a")
                    (App List (Record (Data.HashMap.Strict.InsOrd.fromList kts))) ) )
    loop _      ListReverse       = do
        return (Pi "a" (Const Type) (Pi "_" (App List "a") (App List "a")))
    loop _      Optional          = do
        return (Pi "_" (Const Type) (Const Type))
    loop ctx e@(OptionalLit t xs) = do
        s <- fmap Dhall.Core.normalize (loop ctx t)
        case s of
            Const Type -> return ()
            _ -> Left (TypeError ctx e (InvalidOptionalType t))
        forM_ xs (\x -> do
            t' <- loop ctx x
            if propEqual t t'
                then return ()
                else do
                    let nf_t  = Dhall.Core.normalize t
                    let nf_t' = Dhall.Core.normalize t'
                    Left (TypeError ctx e (InvalidOptionalElement nf_t x nf_t')) )
        return (App Optional t)
    loop _      OptionalFold      = do
        return
            (Pi "a" (Const Type)
                (Pi "_" (App Optional "a")
                    (Pi "optional" (Const Type)
                        (Pi "just" (Pi "_" "a" "optional")
                            (Pi "nothing" "optional" "optional") ) ) ) )
    loop _      OptionalBuild     = do
        return
            (Pi "a" (Const Type)
                (Pi "_" f (App Optional "a") ) )
        where f = Pi "optional" (Const Type)
                      (Pi "just" (Pi "_" "a" "optional")
                          (Pi "nothing" "optional" "optional") )
    loop ctx e@(Record    kts   ) = do
        let process (k, t) = do
                s <- fmap Dhall.Core.normalize (loop ctx t)
                case s of
                    Const Type -> return ()
                    Const Kind -> return ()
                    _          -> Left (TypeError ctx e (InvalidFieldType k t))
        mapM_ process (Data.HashMap.Strict.InsOrd.toList kts)
        return (Const Type)
    loop ctx e@(RecordLit kvs   ) = do
        let process k v = do
                t <- loop ctx v
                s <- fmap Dhall.Core.normalize (loop ctx t)
                case s of
                    Const Type -> return ()
                    Const Kind -> return ()
                    _          -> Left (TypeError ctx e (InvalidField k v))
                return t
        kts <- Data.HashMap.Strict.InsOrd.traverseWithKey process kvs
        return (Record kts)
    loop ctx e@(Union     kts   ) = do
        let process (k, t) = do
                s <- fmap Dhall.Core.normalize (loop ctx t)
                case s of
                    Const Type -> return ()
                    Const Kind -> return ()
                    _          -> Left (TypeError ctx e (InvalidAlternativeType k t))
        mapM_ process (Data.HashMap.Strict.InsOrd.toList kts)
        return (Const Type)
    loop ctx e@(UnionLit k v kts) = do
        case Data.HashMap.Strict.InsOrd.lookup k kts of
            Just _  -> Left (TypeError ctx e (DuplicateAlternative k))
            Nothing -> return ()
        t <- loop ctx v
        let union = Union (Data.HashMap.Strict.InsOrd.insert k (Dhall.Core.normalize t) kts)
        _ <- loop ctx union
        return union
    loop ctx e@(Combine kvsX kvsY) = do
        tKvsX <- fmap Dhall.Core.normalize (loop ctx kvsX)
        ktsX  <- case tKvsX of
            Record kts -> return kts
            _          -> Left (TypeError ctx e (MustCombineARecord '∧' kvsX tKvsX))

        tKvsY <- fmap Dhall.Core.normalize (loop ctx kvsY)
        ktsY  <- case tKvsY of
            Record kts -> return kts
            _          -> Left (TypeError ctx e (MustCombineARecord '∧' kvsY tKvsY))

        let combineTypes ktsL ktsR = do
                let ksL =
                        Data.Set.fromList (Data.HashMap.Strict.InsOrd.keys ktsL)
                let ksR =
                        Data.Set.fromList (Data.HashMap.Strict.InsOrd.keys ktsR)
                let ks = Data.Set.union ksL ksR
                kts <- forM (toList ks) (\k -> do
                    case (Data.HashMap.Strict.InsOrd.lookup k ktsL, Data.HashMap.Strict.InsOrd.lookup k ktsR) of
                        (Just (Record ktsL'), Just (Record ktsR')) -> do
                            t <- combineTypes ktsL' ktsR'
                            return (k, t)
                        (Nothing, Just t) -> do
                            return (k, t)
                        (Just t, Nothing) -> do
                            return (k, t)
                        _ -> do
                            Left (TypeError ctx e (FieldCollision k)) )
                return (Record (Data.HashMap.Strict.InsOrd.fromList kts))

        combineTypes ktsX ktsY
    loop ctx e@(Prefer kvsX kvsY) = do
        tKvsX <- fmap Dhall.Core.normalize (loop ctx kvsX)
        ktsX  <- case tKvsX of
            Record kts -> return kts
            _          -> Left (TypeError ctx e (MustCombineARecord '⫽' kvsX tKvsX))

        tKvsY <- fmap Dhall.Core.normalize (loop ctx kvsY)
        ktsY  <- case tKvsY of
            Record kts -> return kts
            _          -> Left (TypeError ctx e (MustCombineARecord '⫽' kvsY tKvsY))
        return (Record (Data.HashMap.Strict.InsOrd.union ktsY ktsX))
    loop ctx e@(Merge kvsX kvsY (Just t)) = do
        _ <- loop ctx t

        tKvsX <- fmap Dhall.Core.normalize (loop ctx kvsX)
        ktsX  <- case tKvsX of
            Record kts -> return kts
            _          -> Left (TypeError ctx e (MustMergeARecord kvsX tKvsX))
        let ksX = Data.Set.fromList (Data.HashMap.Strict.InsOrd.keys ktsX)

        tKvsY <- fmap Dhall.Core.normalize (loop ctx kvsY)
        ktsY  <- case tKvsY of
            Union kts -> return kts
            _         -> Left (TypeError ctx e (MustMergeUnion kvsY tKvsY))
        let ksY = Data.Set.fromList (Data.HashMap.Strict.InsOrd.keys ktsY)

        let diffX = Data.Set.difference ksX ksY
        let diffY = Data.Set.difference ksY ksX

        if Data.Set.null diffX
            then return ()
            else Left (TypeError ctx e (UnusedHandler diffX))

        let process (kY, tY) = do
                case Data.HashMap.Strict.InsOrd.lookup kY ktsX of
                    Nothing  -> Left (TypeError ctx e (MissingHandler diffY))
                    Just tX  ->
                        case tX of
                            Pi _ tY' t' -> do
                                if propEqual tY tY'
                                    then return ()
                                    else Left (TypeError ctx e (HandlerInputTypeMismatch kY tY tY'))
                                if propEqual t t'
                                    then return ()
                                    else Left (TypeError ctx e (InvalidHandlerOutputType kY t t'))
                            _ -> Left (TypeError ctx e (HandlerNotAFunction kY tX))
        mapM_ process (Data.HashMap.Strict.InsOrd.toList ktsY)
        return t
    loop ctx e@(Merge kvsX kvsY Nothing) = do
        tKvsX <- fmap Dhall.Core.normalize (loop ctx kvsX)
        ktsX  <- case tKvsX of
            Record kts -> return kts
            _          -> Left (TypeError ctx e (MustMergeARecord kvsX tKvsX))
        let ksX = Data.Set.fromList (Data.HashMap.Strict.InsOrd.keys ktsX)

        tKvsY <- fmap Dhall.Core.normalize (loop ctx kvsY)
        ktsY  <- case tKvsY of
            Union kts -> return kts
            _         -> Left (TypeError ctx e (MustMergeUnion kvsY tKvsY))
        let ksY = Data.Set.fromList (Data.HashMap.Strict.InsOrd.keys ktsY)

        let diffX = Data.Set.difference ksX ksY
        let diffY = Data.Set.difference ksY ksX

        if Data.Set.null diffX
            then return ()
            else Left (TypeError ctx e (UnusedHandler diffX))

        (kX, t) <- case Data.HashMap.Strict.InsOrd.toList ktsX of
            []               -> Left (TypeError ctx e MissingMergeType)
            (kX, Pi _ _ t):_ -> return (kX, t)
            (kX, tX      ):_ -> Left (TypeError ctx e (HandlerNotAFunction kX tX))
        let process (kY, tY) = do
                case Data.HashMap.Strict.InsOrd.lookup kY ktsX of
                    Nothing  -> Left (TypeError ctx e (MissingHandler diffY))
                    Just tX  ->
                        case tX of
                            Pi _ tY' t' -> do
                                if propEqual tY tY'
                                    then return ()
                                    else Left (TypeError ctx e (HandlerInputTypeMismatch kY tY tY'))
                                if propEqual t t'
                                    then return ()
                                    else Left (TypeError ctx e (HandlerOutputTypeMismatch kX t kY t'))
                            _ -> Left (TypeError ctx e (HandlerNotAFunction kY tX))
        mapM_ process (Data.HashMap.Strict.InsOrd.toList ktsY)
        return t
    loop ctx e@(Constructors t  ) = do
        _ <- loop ctx t

        kts <- case Dhall.Core.normalize t of
            Union kts -> return kts
            t'        -> Left (TypeError ctx e (ConstructorsRequiresAUnionType t t'))

        let adapt k t_ = Pi k t_ (Union kts)

        return (Record (Data.HashMap.Strict.InsOrd.mapWithKey adapt kts))
    loop ctx e@(Field r x       ) = do
        t <- fmap Dhall.Core.normalize (loop ctx r)
        case t of
            Record kts -> do
                _ <- loop ctx t

                case Data.HashMap.Strict.InsOrd.lookup x kts of
                    Just t' -> return t'
                    Nothing -> Left (TypeError ctx e (MissingField x t))
            _          -> Left (TypeError ctx e (NotARecord x r t))
    loop ctx   (Note s e'       ) = case loop ctx e' of
        Left (TypeError ctx' (Note s' e'') m) -> Left (TypeError ctx' (Note s' e'') m)
        Left (TypeError ctx'          e''  m) -> Left (TypeError ctx' (Note s  e'') m)
        Right r                               -> Right r
    loop _     (Embed p         ) = Right $ tpa p

{-| `typeOf` is the same as `typeWith` with an empty context, meaning that the
    expression must be closed (i.e. no free variables), otherwise type-checking
    will fail.
-}
typeOf :: Expr s X -> Either (TypeError s X) (Expr s X)
typeOf = typeWith Dhall.Context.empty

-- | Like `Data.Void.Void`, except with a shorter inferred type
newtype X = X { absurd :: forall a . a }

instance Show X where
    show = absurd

instance Eq X where
  _ == _ = True

instance Buildable X where
    build = absurd

instance Pretty X where
    pretty = absurd

-- | The specific type error
data TypeMessage s a
    = UnboundVariable Text
    | InvalidInputType (Expr s a)
    | InvalidOutputType (Expr s a)
    | NotAFunction (Expr s a) (Expr s a)
    | TypeMismatch (Expr s a) (Expr s a) (Expr s a) (Expr s a)
    | AnnotMismatch (Expr s a) (Expr s a) (Expr s a)
    | Untyped
    | MissingListType
    | MismatchedListElements Int (Expr s a) (Expr s a) (Expr s a)
    | InvalidListElement Int (Expr s a) (Expr s a) (Expr s a)
    | InvalidListType (Expr s a)
    | InvalidOptionalElement (Expr s a) (Expr s a) (Expr s a)
    | InvalidOptionalType (Expr s a)
    | InvalidPredicate (Expr s a) (Expr s a)
    | IfBranchMismatch (Expr s a) (Expr s a) (Expr s a) (Expr s a)
    | IfBranchMustBeTerm Bool (Expr s a) (Expr s a) (Expr s a)
    | InvalidField Text (Expr s a)
    | InvalidFieldType Text (Expr s a)
    | InvalidAlternative Text (Expr s a)
    | InvalidAlternativeType Text (Expr s a)
    | ListAppendMismatch (Expr s a) (Expr s a)
    | DuplicateAlternative Text
    | MustCombineARecord Char (Expr s a) (Expr s a)
    | FieldCollision Text
    | MustMergeARecord (Expr s a) (Expr s a)
    | MustMergeUnion (Expr s a) (Expr s a)
    | UnusedHandler (Set Text)
    | MissingHandler (Set Text)
    | HandlerInputTypeMismatch Text (Expr s a) (Expr s a)
    | HandlerOutputTypeMismatch Text (Expr s a) Text (Expr s a)
    | InvalidHandlerOutputType Text (Expr s a) (Expr s a)
    | MissingMergeType
    | HandlerNotAFunction Text (Expr s a)
    | ConstructorsRequiresAUnionType (Expr s a) (Expr s a)
    | NotARecord Text (Expr s a) (Expr s a)
    | MissingField Text (Expr s a)
    | CantAnd (Expr s a) (Expr s a)
    | CantOr (Expr s a) (Expr s a)
    | CantEQ (Expr s a) (Expr s a)
    | CantNE (Expr s a) (Expr s a)
    | CantInterpolate (Expr s a) (Expr s a)
    | CantTextAppend (Expr s a) (Expr s a)
    | CantListAppend (Expr s a) (Expr s a)
    | CantAdd (Expr s a) (Expr s a)
    | CantMultiply (Expr s a) (Expr s a)
    | NoDependentTypes (Expr s a) (Expr s a)
    deriving (Show)

shortTypeMessage :: Buildable a => TypeMessage s a -> Builder
shortTypeMessage msg =
    "\ESC[1;31mError\ESC[0m: " <> build short <> "\n"
  where
    ErrorMessages {..} = prettyTypeMessage msg

longTypeMessage :: Buildable a => TypeMessage s a -> Builder
longTypeMessage msg =
        "\ESC[1;31mError\ESC[0m: " <> build short <> "\n"
    <>  "\n"
    <>  long
  where
    ErrorMessages {..} = prettyTypeMessage msg

data ErrorMessages = ErrorMessages
    { short :: Builder
    -- ^ Default succinct 1-line explanation of what went wrong
    , long  :: Builder
    -- ^ Longer and more detailed explanation of the error
    }

_NOT :: Builder
_NOT = "\ESC[1mnot\ESC[0m"

prettyTypeMessage :: Buildable a => TypeMessage s a -> ErrorMessages
prettyTypeMessage (UnboundVariable _) = ErrorMessages {..}
  -- We do not need to print variable name here. For the discussion see:
  -- https://github.com/dhall-lang/dhall-haskell/pull/116
  where
    short = "Unbound variable"

    long =
        "Explanation: Expressions can only reference previously introduced (i.e. \"bound\")\n\
        \variables that are still \"in scope\"                                           \n\
        \                                                                                \n\
        \For example, the following valid expressions introduce a \"bound\" variable named\n\
        \❰x❱:                                                                            \n\
        \                                                                                \n\
        \                                                                                \n\
        \    ┌─────────────────┐                                                         \n\
        \    │ λ(x : Bool) → x │  Anonymous functions introduce \"bound\" variables      \n\
        \    └─────────────────┘                                                         \n\
        \        ⇧                                                                       \n\
        \        This is the bound variable                                              \n\
        \                                                                                \n\
        \                                                                                \n\
        \    ┌─────────────────┐                                                         \n\
        \    │ let x = 1 in x  │  ❰let❱ expressions introduce \"bound\" variables        \n\
        \    └─────────────────┘                                                         \n\
        \          ⇧                                                                     \n\
        \          This is the bound variable                                            \n\
        \                                                                                \n\
        \                                                                                \n\
        \However, the following expressions are not valid because they all reference a   \n\
        \variable that has not been introduced yet (i.e. an \"unbound\" variable):       \n\
        \                                                                                \n\
        \                                                                                \n\
        \    ┌─────────────────┐                                                         \n\
        \    │ λ(x : Bool) → y │  The variable ❰y❱ hasn't been introduced yet            \n\
        \    └─────────────────┘                                                         \n\
        \                    ⇧                                                           \n\
        \                    This is the unbound variable                                \n\
        \                                                                                \n\
        \                                                                                \n\
        \    ┌──────────────────────────┐                                                \n\
        \    │ (let x = True in x) && x │  ❰x❱ is undefined outside the parentheses      \n\
        \    └──────────────────────────┘                                                \n\
        \                             ⇧                                                  \n\
        \                             This is the unbound variable                       \n\
        \                                                                                \n\
        \                                                                                \n\
        \    ┌────────────────┐                                                          \n\
        \    │ let x = x in x │  The definition for ❰x❱ cannot reference itself          \n\
        \    └────────────────┘                                                          \n\
        \              ⇧                                                                 \n\
        \              This is the unbound variable                                      \n\
        \                                                                                \n\
        \                                                                                \n\
        \Some common reasons why you might get this error:                               \n\
        \                                                                                \n\
        \● You misspell a variable name, like this:                                      \n\
        \                                                                                \n\
        \                                                                                \n\
        \    ┌────────────────────────────────────────────────────┐                      \n\
        \    │ λ(empty : Bool) → if emty then \"Empty\" else \"Full\" │                  \n\
        \    └────────────────────────────────────────────────────┘                      \n\
        \                           ⇧                                                    \n\
        \                           Typo                                                 \n\
        \                                                                                \n\
        \                                                                                \n\
        \● You misspell a reserved identifier, like this:                                \n\
        \                                                                                \n\
        \                                                                                \n\
        \    ┌──────────────────────────┐                                                \n\
        \    │ foral (a : Type) → a → a │                                                \n\
        \    └──────────────────────────┘                                                \n\
        \      ⇧                                                                         \n\
        \      Typo                                                                      \n\
        \                                                                                \n\
        \                                                                                \n\
        \● You tried to define a recursive value, like this:                             \n\
        \                                                                                \n\
        \                                                                                \n\
        \    ┌─────────────────────┐                                                     \n\
        \    │ let x = x + +1 in x │                                                     \n\
        \    └─────────────────────┘                                                     \n\
        \              ⇧                                                                 \n\
        \              Recursive definitions are not allowed                             \n\
        \                                                                                \n\
        \                                                                                \n\
        \● You accidentally forgot a ❰λ❱ or ❰∀❱/❰forall❱                                 \n\
        \                                                                                \n\
        \                                                                                \n\
        \        Unbound variable                                                        \n\
        \        ⇩                                                                       \n\
        \    ┌─────────────────┐                                                         \n\
        \    │  (x : Bool) → x │                                                         \n\
        \    └─────────────────┘                                                         \n\
        \      ⇧                                                                         \n\
        \      A ❰λ❱ here would transform this into a valid anonymous function           \n\
        \                                                                                \n\
        \                                                                                \n\
        \        Unbound variable                                                        \n\
        \        ⇩                                                                       \n\
        \    ┌────────────────────┐                                                      \n\
        \    │  (x : Bool) → Bool │                                                      \n\
        \    └────────────────────┘                                                      \n\
        \      ⇧                                                                         \n\
        \      A ❰∀❱ or ❰forall❱ here would transform this into a valid function type    \n"

prettyTypeMessage (InvalidInputType expr) = ErrorMessages {..}
  where
    short = "Invalid function input"

    long =
        "Explanation: A function can accept an input \"term\" that has a given \"type\", like\n\
        \this:                                                                           \n\
        \                                                                                \n\
        \                                                                                \n\
        \        This is the input term that the function accepts                        \n\
        \        ⇩                                                                       \n\
        \    ┌───────────────────────┐                                                   \n\
        \    │ ∀(x : Natural) → Bool │  This is the type of a function that accepts an   \n\
        \    └───────────────────────┘  input term named ❰x❱ that has type ❰Natural❱     \n\
        \            ⇧                                                                   \n\
        \            This is the type of the input term                                  \n\
        \                                                                                \n\
        \                                                                                \n\
        \    ┌────────────────┐                                                          \n\
        \    │ Bool → Integer │  This is the type of a function that accepts an anonymous\n\
        \    └────────────────┘  input term that has type ❰Bool❱                         \n\
        \      ⇧                                                                         \n\
        \      This is the type of the input term                                        \n\
        \                                                                                \n\
        \                                                                                \n\
        \... or a function can accept an input \"type\" that has a given \"kind\", like this:\n\
        \                                                                                \n\
        \                                                                                \n\
        \        This is the input type that the function accepts                        \n\
        \        ⇩                                                                       \n\
        \    ┌────────────────────┐                                                      \n\
        \    │ ∀(a : Type) → Type │  This is the type of a function that accepts an input\n\
        \    └────────────────────┘  type named ❰a❱ that has kind ❰Type❱                 \n\
        \            ⇧                                                                   \n\
        \            This is the kind of the input type                                  \n\
        \                                                                                \n\
        \                                                                                \n\
        \    ┌──────────────────────┐                                                    \n\
        \    │ (Type → Type) → Type │  This is the type of a function that accepts an    \n\
        \    └──────────────────────┘  anonymous input type that has kind ❰Type → Type❱  \n\
        \       ⇧                                                                        \n\
        \       This is the kind of the input type                                       \n\
        \                                                                                \n\
        \                                                                                \n\
        \Other function inputs are " <> _NOT <> " valid, like this:                      \n\
        \                                                                                \n\
        \                                                                                \n\
        \    ┌──────────────┐                                                            \n\
        \    │ ∀(x : 1) → x │  ❰1❱ is a \"term\" and not a \"type\" nor a \"kind\" so ❰x❱\n\
        \    └──────────────┘  cannot have \"type\" ❰1❱ or \"kind\" ❰1❱                  \n\
        \            ⇧                                                                   \n\
        \            This is not a type or kind                                          \n\
        \                                                                                \n\
        \                                                                                \n\
        \    ┌──────────┐                                                                \n\
        \    │ True → x │  ❰True❱ is a \"term\" and not a \"type\" nor a \"kind\" so the \n\
        \    └──────────┘  anonymous input cannot have \"type\" ❰True❱ or \"kind\" ❰True❱\n\
        \      ⇧                                                                         \n\
        \      This is not a type or kind                                                \n\
        \                                                                                \n\
        \                                                                                \n\
        \You annotated a function input with the following expression:                   \n\
        \                                                                                \n\
        \↳ " <> txt <> "                                                                 \n\
        \                                                                                \n\
        \... which is neither a type nor a kind                                          \n"
      where
        txt  = build expr

prettyTypeMessage (InvalidOutputType expr) = ErrorMessages {..}
  where
    short = "Invalid function output"

    long =
        "Explanation: A function can return an output \"term\" that has a given \"type\",\n\
        \like this:                                                                      \n\
        \                                                                                \n\
        \                                                                                \n\
        \    ┌────────────────────┐                                                      \n\
        \    │ ∀(x : Text) → Bool │  This is the type of a function that returns an      \n\
        \    └────────────────────┘  output term that has type ❰Bool❱                    \n\
        \                    ⇧                                                           \n\
        \                    This is the type of the output term                         \n\
        \                                                                                \n\
        \                                                                                \n\
        \    ┌────────────────┐                                                          \n\
        \    │ Bool → Integer │  This is the type of a function that returns an output   \n\
        \    └────────────────┘  term that has type ❰Int❱                                \n\
        \             ⇧                                                                  \n\
        \             This is the type of the output term                                \n\
        \                                                                                \n\
        \                                                                                \n\
        \... or a function can return an output \"type\" that has a given \"kind\", like \n\
        \this:                                                                           \n\
        \                                                                                \n\
        \    ┌────────────────────┐                                                      \n\
        \    │ ∀(a : Type) → Type │  This is the type of a function that returns an      \n\
        \    └────────────────────┘  output type that has kind ❰Type❱                    \n\
        \                    ⇧                                                           \n\
        \                    This is the kind of the output type                         \n\
        \                                                                                \n\
        \                                                                                \n\
        \    ┌──────────────────────┐                                                    \n\
        \    │ (Type → Type) → Type │  This is the type of a function that returns an    \n\
        \    └──────────────────────┘  output type that has kind ❰Type❱                  \n\
        \                      ⇧                                                         \n\
        \                      This is the kind of the output type                       \n\
        \                                                                                \n\
        \                                                                                \n\
        \Other outputs are " <> _NOT <> " valid, like this:                              \n\
        \                                                                                \n\
        \                                                                                \n\
        \    ┌─────────────────┐                                                         \n\
        \    │ ∀(x : Bool) → x │  ❰x❱ is a \"term\" and not a \"type\" nor a \"kind\" so the\n\
        \    └─────────────────┘  output cannot have \"type\" ❰x❱ or \"kind\" ❰x❱        \n\
        \                    ⇧                                                           \n\
        \                    This is not a type or kind                                  \n\
        \                                                                                \n\
        \                                                                                \n\
        \    ┌─────────────┐                                                             \n\
        \    │ Text → True │  ❰True❱ is a \"term\" and not a \"type\" nor a \"kind\" so the\n\
        \    └─────────────┘  output cannot have \"type\" ❰True❱ or \"kind\" ❰True❱      \n\
        \             ⇧                                                                  \n\
        \             This is not a type or kind                                         \n\
        \                                                                                \n\
        \                                                                                \n\
        \Some common reasons why you might get this error:                               \n\
        \                                                                                \n\
        \● You use ❰∀❱ instead of ❰λ❱ by mistake, like this:                             \n\
        \                                                                                \n\
        \                                                                                \n\
        \    ┌────────────────┐                                                          \n\
        \    │ ∀(x: Bool) → x │                                                          \n\
        \    └────────────────┘                                                          \n\
        \      ⇧                                                                         \n\
        \      Using ❰λ❱ here instead of ❰∀❱ would transform this into a valid function  \n\
        \                                                                                \n\
        \                                                                                \n\
        \────────────────────────────────────────────────────────────────────────────────\n\
        \                                                                                \n\
        \You specified that your function outputs a:                                     \n\
        \                                                                                \n\
        \↳ " <> txt <> "                                                                 \n\
        \                                                                                \n\
        \... which is neither a type nor a kind:                                         \n"
      where
        txt = build expr

prettyTypeMessage (NotAFunction expr0 expr1) = ErrorMessages {..}
  where
    short = "Not a function"

    long =
        "Explanation: Expressions separated by whitespace denote function application,   \n\
        \like this:                                                                      \n\
        \                                                                                \n\
        \                                                                                \n\
        \    ┌─────┐                                                                     \n\
        \    │ f x │  This denotes the function ❰f❱ applied to an argument named ❰x❱     \n\
        \    └─────┘                                                                     \n\
        \                                                                                \n\
        \                                                                                \n\
        \A function is a term that has type ❰a → b❱ for some ❰a❱ or ❰b❱.  For example,   \n\
        \the following expressions are all functions because they have a function type:  \n\
        \                                                                                \n\
        \                                                                                \n\
        \                        The function's input type is ❰Bool❱                     \n\
        \                        ⇩                                                       \n\
        \    ┌───────────────────────────────┐                                           \n\
        \    │ λ(x : Bool) → x : Bool → Bool │  User-defined anonymous function          \n\
        \    └───────────────────────────────┘                                           \n\
        \                               ⇧                                                \n\
        \                               The function's output type is ❰Bool❱             \n\
        \                                                                                \n\
        \                                                                                \n\
        \                     The function's input type is ❰Natural❱                     \n\
        \                     ⇩                                                          \n\
        \    ┌───────────────────────────────┐                                           \n\
        \    │ Natural/even : Natural → Bool │  Built-in function                        \n\
        \    └───────────────────────────────┘                                           \n\
        \                               ⇧                                                \n\
        \                               The function's output type is ❰Bool❱             \n\
        \                                                                                \n\
        \                                                                                \n\
        \                        The function's input kind is ❰Type❱                     \n\
        \                        ⇩                                                       \n\
        \    ┌───────────────────────────────┐                                           \n\
        \    │ λ(a : Type) → a : Type → Type │  Type-level functions are still functions \n\
        \    └───────────────────────────────┘                                           \n\
        \                               ⇧                                                \n\
        \                               The function's output kind is ❰Type❱             \n\
        \                                                                                \n\
        \                                                                                \n\
        \             The function's input kind is ❰Type❱                                \n\
        \             ⇩                                                                  \n\
        \    ┌────────────────────┐                                                      \n\
        \    │ List : Type → Type │  Built-in type-level function                        \n\
        \    └────────────────────┘                                                      \n\
        \                    ⇧                                                           \n\
        \                    The function's output kind is ❰Type❱                        \n\
        \                                                                                \n\
        \                                                                                \n\
        \                        Function's input has kind ❰Type❱                        \n\
        \                        ⇩                                                       \n\
        \    ┌─────────────────────────────────────────────────┐                         \n\
        \    │ List/head : ∀(a : Type) → (List a → Optional a) │  A function can return  \n\
        \    └─────────────────────────────────────────────────┘  another function       \n\
        \                                ⇧                                               \n\
        \                                Function's output has type ❰List a → Optional a❱\n\
        \                                                                                \n\
        \                                                                                \n\
        \                       The function's input type is ❰List Text❱                 \n\
        \                       ⇩                                                        \n\
        \    ┌────────────────────────────────────────────┐                              \n\
        \    │ List/head Text : List Text → Optional Text │  A function applied to an    \n\
        \    └────────────────────────────────────────────┘  argument can be a function  \n\
        \                                   ⇧                                            \n\
        \                                   The function's output type is ❰Optional Text❱\n\
        \                                                                                \n\
        \                                                                                \n\
        \An expression is not a function if the expression's type is not of the form     \n\
        \❰a → b❱.  For example, these are " <> _NOT <> " functions:                      \n\
        \                                                                                \n\
        \                                                                                \n\
        \    ┌─────────────┐                                                             \n\
        \    │ 1 : Integer │  ❰1❱ is not a function because ❰Integer❱ is not the type of \n\
        \    └─────────────┘  a function                                                 \n\
        \                                                                                \n\
        \                                                                                \n\
        \    ┌────────────────────────┐                                                  \n\
        \    │ Natural/even +2 : Bool │  ❰Natural/even +2❱ is not a function because     \n\
        \    └────────────────────────┘  ❰Bool❱ is not the type of a function            \n\
        \                                                                                \n\
        \                                                                                \n\
        \    ┌──────────────────┐                                                        \n\
        \    │ List Text : Type │  ❰List Text❱ is not a function because ❰Type❱ is not   \n\
        \    └──────────────────┘  the type of a function                                \n\
        \                                                                                \n\
        \                                                                                \n\
        \Some common reasons why you might get this error:                               \n\
        \                                                                                \n\
        \● You tried to add two ❰Integer❱s without a space around the ❰+❱, like this:    \n\
        \                                                                                \n\
        \                                                                                \n\
        \    ┌─────┐                                                                     \n\
        \    │ 2+2 │                                                                     \n\
        \    └─────┘                                                                     \n\
        \                                                                                \n\
        \                                                                                \n\
        \  The above code is parsed as:                                                  \n\
        \                                                                                \n\
        \                                                                                \n\
        \    ┌────────┐                                                                  \n\
        \    │ 2 (+2) │                                                                  \n\
        \    └────────┘                                                                  \n\
        \      ⇧                                                                         \n\
        \      The compiler thinks that this ❰2❱ is a function whose argument is ❰+2❱    \n\
        \                                                                                \n\
        \                                                                                \n\
        \  This is because the ❰+❱ symbol has two meanings: you use ❰+❱ to add two       \n\
        \  numbers, but you also can prefix ❰Integer❱ literals with a ❰+❱ to turn them   \n\
        \  into ❰Natural❱ literals (like ❰+2❱)                                           \n\
        \                                                                                \n\
        \  To fix the code, you need to put spaces around the ❰+❱ and also prefix each   \n\
        \  ❰2❱ with a ❰+❱, like this:                                                    \n\
        \                                                                                \n\
        \                                                                                \n\
        \    ┌─────────┐                                                                 \n\
        \    │ +2 + +2 │                                                                 \n\
        \    └─────────┘                                                                 \n\
        \                                                                                \n\
        \                                                                                \n\
        \  You can only add ❰Natural❱ numbers, which is why you must also change each    \n\
        \  ❰2❱ to ❰+2❱                                                                   \n\
        \                                                                                \n\
        \────────────────────────────────────────────────────────────────────────────────\n\
        \                                                                                \n\
        \You tried to use the following expression as a function:                        \n\
        \                                                                                \n\
        \↳ " <> txt0 <> "                                                                \n\
        \                                                                                \n\
        \... but this expression's type is:                                              \n\
        \                                                                                \n\
        \↳ " <> txt1 <> "                                                                \n\
        \                                                                                \n\
        \... which is not a function type                                                \n"
      where
        txt0 = build expr0
        txt1 = build expr1

prettyTypeMessage (TypeMismatch expr0 expr1 expr2 expr3) = ErrorMessages {..}
  where
    short = "Wrong type of function argument"

    long =
        "Explanation: Every function declares what type or kind of argument to accept    \n\
        \                                                                                \n\
        \For example:                                                                    \n\
        \                                                                                \n\
        \                                                                                \n\
        \    ┌───────────────────────────────┐                                           \n\
        \    │ λ(x : Bool) → x : Bool → Bool │  This anonymous function only accepts     \n\
        \    └───────────────────────────────┘  arguments that have type ❰Bool❱          \n\
        \                        ⇧                                                       \n\
        \                        The function's input type                               \n\
        \                                                                                \n\
        \                                                                                \n\
        \    ┌───────────────────────────────┐                                           \n\
        \    │ Natural/even : Natural → Bool │  This built-in function only accepts      \n\
        \    └───────────────────────────────┘  arguments that have type ❰Natural❱       \n\
        \                     ⇧                                                          \n\
        \                     The function's input type                                  \n\
        \                                                                                \n\
        \                                                                                \n\
        \    ┌───────────────────────────────┐                                           \n\
        \    │ λ(a : Type) → a : Type → Type │  This anonymous function only accepts     \n\
        \    └───────────────────────────────┘  arguments that have kind ❰Type❱          \n\
        \                        ⇧                                                       \n\
        \                        The function's input kind                               \n\
        \                                                                                \n\
        \                                                                                \n\
        \    ┌────────────────────┐                                                      \n\
        \    │ List : Type → Type │  This built-in function only accepts arguments that  \n\
        \    └────────────────────┘  have kind ❰Type❱                                    \n\
        \             ⇧                                                                  \n\
        \             The function's input kind                                          \n\
        \                                                                                \n\
        \                                                                                \n\
        \For example, the following expressions are valid:                               \n\
        \                                                                                \n\
        \                                                                                \n\
        \    ┌────────────────────────┐                                                  \n\
        \    │ (λ(x : Bool) → x) True │  ❰True❱ has type ❰Bool❱, which matches the type  \n\
        \    └────────────────────────┘  of argument that the anonymous function accepts \n\
        \                                                                                \n\
        \                                                                                \n\
        \    ┌─────────────────┐                                                         \n\
        \    │ Natural/even +2 │  ❰+2❱ has type ❰Natural❱, which matches the type of     \n\
        \    └─────────────────┘  argument that the ❰Natural/even❱ function accepts,     \n\
        \                                                                                \n\
        \                                                                                \n\
        \    ┌────────────────────────┐                                                  \n\
        \    │ (λ(a : Type) → a) Bool │  ❰Bool❱ has kind ❰Type❱, which matches the kind  \n\
        \    └────────────────────────┘  of argument that the anonymous function accepts \n\
        \                                                                                \n\
        \                                                                                \n\
        \    ┌───────────┐                                                               \n\
        \    │ List Text │  ❰Text❱ has kind ❰Type❱, which matches the kind of argument   \n\
        \    └───────────┘  that that the ❰List❱ function accepts                        \n\
        \                                                                                \n\
        \                                                                                \n\
        \However, you can " <> _NOT <> " apply a function to the wrong type or kind of argument\n\
        \                                                                                \n\
        \For example, the following expressions are not valid:                           \n\
        \                                                                                \n\
        \                                                                                \n\
        \    ┌───────────────────────┐                                                   \n\
        \    │ (λ(x : Bool) → x) \"A\" │  ❰\"A\"❱ has type ❰Text❱, but the anonymous function\n\
        \    └───────────────────────┘  expects an argument that has type ❰Bool❱         \n\
        \                                                                                \n\
        \                                                                                \n\
        \    ┌──────────────────┐                                                        \n\
        \    │ Natural/even \"A\" │  ❰\"A\"❱ has type ❰Text❱, but the ❰Natural/even❱ function\n\
        \    └──────────────────┘  expects an argument that has type ❰Natural❱           \n\
        \                                                                                \n\
        \                                                                                \n\
        \    ┌────────────────────────┐                                                  \n\
        \    │ (λ(a : Type) → a) True │  ❰True❱ has type ❰Bool❱, but the anonymous       \n\
        \    └────────────────────────┘  function expects an argument of kind ❰Type❱     \n\
        \                                                                                \n\
        \                                                                                \n\
        \    ┌────────┐                                                                  \n\
        \    │ List 1 │  ❰1❱ has type ❰Integer❱, but the ❰List❱ function expects an      \n\
        \    └────────┘  argument that has kind ❰Type❱                                   \n\
        \                                                                                \n\
        \                                                                                \n\
        \Some common reasons why you might get this error:                               \n\
        \                                                                                \n\
        \● You omit a function argument by mistake:                                      \n\
        \                                                                                \n\
        \                                                                                \n\
        \    ┌───────────────────────┐                                                   \n\
        \    │ List/head   [1, 2, 3] │                                                   \n\
        \    └───────────────────────┘                                                   \n\
        \                ⇧                                                               \n\
        \                ❰List/head❱ is missing the first argument,                      \n\
        \                which should be: ❰Integer❱                                      \n\
        \                                                                                \n\
        \                                                                                \n\
        \● You supply an ❰Integer❱ literal to a function that expects a ❰Natural❱        \n\
        \                                                                                \n\
        \                                                                                \n\
        \    ┌────────────────┐                                                          \n\
        \    │ Natural/even 2 │                                                          \n\
        \    └────────────────┘                                                          \n\
        \                   ⇧                                                            \n\
        \                   This should be ❰+2❱                                          \n\
        \                                                                                \n\
        \                                                                                \n\
        \────────────────────────────────────────────────────────────────────────────────\n\
        \                                                                                \n\
        \You tried to invoke the following function:                                     \n\
        \                                                                                \n\
        \↳ " <> txt0 <> "                                                                \n\
        \                                                                                \n\
        \... which expects an argument of type or kind:                                  \n\
        \                                                                                \n\
        \↳ " <> txt1 <> "                                                                \n\
        \                                                                                \n\
        \... on the following argument:                                                  \n\
        \                                                                                \n\
        \↳ " <> txt2 <> "                                                                \n\
        \                                                                                \n\
        \... which has a different type or kind:                                         \n\
        \                                                                                \n\
        \↳ " <> txt3 <> "                                                                \n"
      where
        txt0 = build expr0
        txt1 = build expr1
        txt2 = build expr2
        txt3 = build expr3

prettyTypeMessage (AnnotMismatch expr0 expr1 expr2) = ErrorMessages {..}
  where
    short = "Expression doesn't match annotation"

    long =
        "Explanation: You can annotate an expression with its type or kind using the     \n\
        \❰:❱ symbol, like this:                                                          \n\
        \                                                                                \n\
        \                                                                                \n\
        \    ┌───────┐                                                                   \n\
        \    │ x : t │  ❰x❱ is an expression and ❰t❱ is the annotated type or kind of ❰x❱\n\
        \    └───────┘                                                                   \n\
        \                                                                                \n\
        \The type checker verifies that the expression's type or kind matches the        \n\
        \provided annotation                                                             \n\
        \                                                                                \n\
        \For example, all of the following are valid annotations that the type checker   \n\
        \accepts:                                                                        \n\
        \                                                                                \n\
        \                                                                                \n\
        \    ┌─────────────┐                                                             \n\
        \    │ 1 : Integer │  ❰1❱ is an expression that has type ❰Integer❱, so the type  \n\
        \    └─────────────┘  checker accepts the annotation                             \n\
        \                                                                                \n\
        \                                                                                \n\
        \    ┌────────────────────────┐                                                  \n\
        \    │ Natural/even +2 : Bool │  ❰Natural/even +2❱ has type ❰Bool❱, so the type  \n\
        \    └────────────────────────┘  checker accepts the annotation                  \n\
        \                                                                                \n\
        \                                                                                \n\
        \    ┌────────────────────┐                                                      \n\
        \    │ List : Type → Type │  ❰List❱ is an expression that has kind ❰Type → Type❱,\n\
        \    └────────────────────┘  so the type checker accepts the annotation          \n\
        \                                                                                \n\
        \                                                                                \n\
        \    ┌──────────────────┐                                                        \n\
        \    │ List Text : Type │  ❰List Text❱ is an expression that has kind ❰Type❱, so \n\
        \    └──────────────────┘  the type checker accepts the annotation               \n\
        \                                                                                \n\
        \                                                                                \n\
        \However, the following annotations are " <> _NOT <> " valid and the type checker will\n\
        \reject them:                                                                    \n\
        \                                                                                \n\
        \                                                                                \n\
        \    ┌──────────┐                                                                \n\
        \    │ 1 : Text │  The type checker rejects this because ❰1❱ does not have type  \n\
        \    └──────────┘  ❰Text❱                                                        \n\
        \                                                                                \n\
        \                                                                                \n\
        \    ┌─────────────┐                                                             \n\
        \    │ List : Type │  ❰List❱ does not have kind ❰Type❱                           \n\
        \    └─────────────┘                                                             \n\
        \                                                                                \n\
        \                                                                                \n\
        \Some common reasons why you might get this error:                               \n\
        \                                                                                \n\
        \● The Haskell Dhall interpreter implicitly inserts a top-level annotation       \n\
        \  matching the expected type                                                    \n\
        \                                                                                \n\
        \  For example, if you run the following Haskell code:                           \n\
        \                                                                                \n\
        \                                                                                \n\
        \    ┌───────────────────────────────┐                                           \n\
        \    │ >>> input auto \"1\" :: IO Text │                                         \n\
        \    └───────────────────────────────┘                                           \n\
        \                                                                                \n\
        \                                                                                \n\
        \  ... then the interpreter will actually type check the following annotated     \n\
        \  expression:                                                                   \n\
        \                                                                                \n\
        \                                                                                \n\
        \    ┌──────────┐                                                                \n\
        \    │ 1 : Text │                                                                \n\
        \    └──────────┘                                                                \n\
        \                                                                                \n\
        \                                                                                \n\
        \  ... and then type-checking will fail                                          \n\
        \                                                                                \n\
        \────────────────────────────────────────────────────────────────────────────────\n\
        \                                                                                \n\
        \You or the interpreter annotated this expression:                               \n\
        \                                                                                \n\
        \↳ " <> txt0 <> "                                                                \n\
        \                                                                                \n\
        \... with this type or kind:                                                     \n\
        \                                                                                \n\
        \↳ " <> txt1 <> "                                                                \n\
        \                                                                                \n\
        \... but the inferred type or kind of the expression is actually:                \n\
        \                                                                                \n\
        \↳ " <> txt2 <> "                                                                \n"
      where
        txt0 = build expr0
        txt1 = build expr1
        txt2 = build expr2

prettyTypeMessage Untyped = ErrorMessages {..}
  where
    short = "❰Kind❱ has no type or kind"

    long =
        "Explanation: There are four levels of expressions that form a hierarchy:        \n\
        \                                                                                \n\
        \● terms                                                                         \n\
        \● types                                                                         \n\
        \● kinds                                                                         \n\
        \● sorts                                                                         \n\
        \                                                                                \n\
        \The following example illustrates this hierarchy:                               \n\
        \                                                                                \n\
        \    ┌────────────────────────────┐                                              \n\
        \    │ \"ABC\" : Text : Type : Kind │                                            \n\
        \    └────────────────────────────┘                                              \n\
        \       ⇧      ⇧      ⇧      ⇧                                                   \n\
        \       term   type   kind   sort                                                \n\
        \                                                                                \n\
        \There is nothing above ❰Kind❱ in this hierarchy, so if you try to type check any\n\
        \expression containing ❰Kind❱ anywhere in the expression then type checking fails\n\
        \                                                                                \n\
        \Some common reasons why you might get this error:                               \n\
        \                                                                                \n\
        \● You supplied a kind where a type was expected                                 \n\
        \                                                                                \n\
        \  For example, the following expression will fail to type check:                \n\
        \                                                                                \n\
        \    ┌────────────────┐                                                          \n\
        \    │ [] : List Type │                                                          \n\
        \    └────────────────┘                                                          \n\
        \                ⇧                                                               \n\
        \                ❰Type❱ is a kind, not a type                                    \n"

prettyTypeMessage (InvalidPredicate expr0 expr1) = ErrorMessages {..}
  where
    short = "Invalid predicate for ❰if❱"

    long =
        "Explanation: Every ❰if❱ expression begins with a predicate which must have type \n\
        \❰Bool❱                                                                          \n\
        \                                                                                \n\
        \For example, these are valid ❰if❱ expressions:                                  \n\
        \                                                                                \n\
        \                                                                                \n\
        \    ┌──────────────────────────────┐                                            \n\
        \    │ if True then \"Yes\" else \"No\" │                                        \n\
        \    └──────────────────────────────┘                                            \n\
        \         ⇧                                                                      \n\
        \         Predicate                                                              \n\
        \                                                                                \n\
        \                                                                                \n\
        \    ┌─────────────────────────────────────────┐                                 \n\
        \    │ λ(x : Bool) → if x then False else True │                                 \n\
        \    └─────────────────────────────────────────┘                                 \n\
        \                       ⇧                                                        \n\
        \                       Predicate                                                \n\
        \                                                                                \n\
        \                                                                                \n\
        \... but these are " <> _NOT <> " valid ❰if❱ expressions:                        \n\
        \                                                                                \n\
        \                                                                                \n\
        \    ┌───────────────────────────┐                                               \n\
        \    │ if 0 then \"Yes\" else \"No\" │  ❰0❱ does not have type ❰Bool❱            \n\
        \    └───────────────────────────┘                                               \n\
        \                                                                                \n\
        \                                                                                \n\
        \    ┌────────────────────────────┐                                              \n\
        \    │ if \"\" then False else True │  ❰\"\"❱ does not have type ❰Bool❱          \n\
        \    └────────────────────────────┘                                              \n\
        \                                                                                \n\
        \                                                                                \n\
        \Some common reasons why you might get this error:                               \n\
        \                                                                                \n\
        \● You might be used to other programming languages that accept predicates other \n\
        \  than ❰Bool❱                                                                   \n\
        \                                                                                \n\
        \  For example, some languages permit ❰0❱ or ❰\"\"❱ as valid predicates and treat\n\
        \  them as equivalent to ❰False❱.  However, the Dhall language does not permit   \n\
        \  this                                                                          \n\
        \                                                                                \n\
        \────────────────────────────────────────────────────────────────────────────────\n\
        \                                                                                \n\
        \Your ❰if❱ expression begins with the following predicate:                       \n\
        \                                                                                \n\
        \↳ " <> txt0 <> "                                                                \n\
        \                                                                                \n\
        \... that has type:                                                              \n\
        \                                                                                \n\
        \↳ " <> txt1 <> "                                                                \n\
        \                                                                                \n\
        \... but the predicate must instead have type ❰Bool❱                             \n"
      where
        txt0 = build expr0
        txt1 = build expr1

prettyTypeMessage (IfBranchMustBeTerm b expr0 expr1 expr2) =
    ErrorMessages {..}
  where
    short = "❰if❱ branch is not a term"

    long =
        "Explanation: Every ❰if❱ expression has a ❰then❱ and ❰else❱ branch, each of which\n\
        \is an expression:                                                               \n\
        \                                                                                \n\
        \                                                                                \n\
        \                   Expression for ❰then❱ branch                                 \n\
        \                   ⇩                                                            \n\
        \    ┌────────────────────────────────┐                                          \n\
        \    │ if True then \"Hello, world!\"   │                                        \n\
        \    │         else \"Goodbye, world!\" │                                        \n\
        \    └────────────────────────────────┘                                          \n\
        \                   ⇧                                                            \n\
        \                   Expression for ❰else❱ branch                                 \n\
        \                                                                                \n\
        \                                                                                \n\
        \These expressions must be a \"term\", where a \"term\" is defined as an expression\n\
        \that has a type thas has kind ❰Type❱                                            \n\
        \                                                                                \n\
        \For example, the following expressions are all valid \"terms\":                 \n\
        \                                                                                \n\
        \                                                                                \n\
        \    ┌────────────────────┐                                                      \n\
        \    │ 1 : Integer : Type │  ❰1❱ is a term with a type (❰Integer❱) of kind ❰Type❱\n\
        \    └────────────────────┘                                                      \n\
        \      ⇧                                                                         \n\
        \      term                                                                      \n\
        \                                                                                \n\
        \                                                                                \n\
        \    ┌─────────────────────────────────────┐                                     \n\
        \    │ Natural/odd : Natural → Bool : Type │  ❰Natural/odd❱ is a term with a type\n\
        \    └─────────────────────────────────────┘  (❰Natural → Bool❱) of kind ❰Type❱  \n\
        \      ⇧                                                                         \n\
        \      term                                                                      \n\
        \                                                                                \n\
        \                                                                                \n\
        \However, the following expressions are " <> _NOT <> " valid terms:              \n\
        \                                                                                \n\
        \                                                                                \n\
        \    ┌────────────────────┐                                                      \n\
        \    │ Text : Type : Kind │  ❰Text❱ has kind (❰Type❱) of sort ❰Kind❱ and is      \n\
        \    └────────────────────┘  therefore not a term                                \n\
        \      ⇧                                                                         \n\
        \      type                                                                      \n\
        \                                                                                \n\
        \                                                                                \n\
        \    ┌───────────────────────────┐                                               \n\
        \    │ List : Type → Type : Kind │  ❰List❱ has kind (❰Type → Type❱) of sort      \n\
        \    └───────────────────────────┘  ❰Kind❱ and is therefore not a term           \n\
        \      ⇧                                                                         \n\
        \      type-level function                                                       \n\
        \                                                                                \n\
        \                                                                                \n\
        \This means that you cannot define an ❰if❱ expression that returns a type.  For  \n\
        \example, the following ❰if❱ expression is " <> _NOT <> " valid:                 \n\
        \                                                                                \n\
        \                                                                                \n\
        \    ┌─────────────────────────────┐                                             \n\
        \    │ if True then Text else Bool │  Invalid ❰if❱ expression                    \n\
        \    └─────────────────────────────┘                                             \n\
        \                   ⇧         ⇧                                                  \n\
        \                   type      type                                               \n\
        \                                                                                \n\
        \                                                                                \n\
        \Your ❰" <> txt0 <> "❱ branch of your ❰if❱ expression is:                        \n\
        \                                                                                \n\
        \↳ " <> txt1 <> "                                                                \n\
        \                                                                                \n\
        \... which has kind:                                                             \n\
        \                                                                                \n\
        \↳ " <> txt2 <> "                                                                \n\
        \                                                                                \n\
        \... of sort:                                                                    \n\
        \                                                                                \n\
        \↳ " <> txt3 <> "                                                                \n\
        \                                                                                \n\
        \... and is not a term.  Therefore your ❰if❱ expression is not valid             \n"
      where
        txt0 = if b then "then" else "else"
        txt1 = build expr0
        txt2 = build expr1
        txt3 = build expr2

prettyTypeMessage (IfBranchMismatch expr0 expr1 expr2 expr3) =
    ErrorMessages {..}
  where
    short = "❰if❱ branches must have matching types"

    long =
        "Explanation: Every ❰if❱ expression has a ❰then❱ and ❰else❱ branch, each of which\n\
        \is an expression:                                                               \n\
        \                                                                                \n\
        \                                                                                \n\
        \                   Expression for ❰then❱ branch                                 \n\
        \                   ⇩                                                            \n\
        \    ┌────────────────────────────────┐                                          \n\
        \    │ if True then \"Hello, world!\"   │                                        \n\
        \    │         else \"Goodbye, world!\" │                                        \n\
        \    └────────────────────────────────┘                                          \n\
        \                   ⇧                                                            \n\
        \                   Expression for ❰else❱ branch                                 \n\
        \                                                                                \n\
        \                                                                                \n\
        \These two expressions must have the same type.  For example, the following ❰if❱ \n\
        \expressions are all valid:                                                      \n\
        \                                                                                \n\
        \                                                                                \n\
        \    ┌──────────────────────────────────┐                                        \n\
        \    │ λ(b : Bool) → if b then 0 else 1 │ Both branches have type ❰Integer❱      \n\
        \    └──────────────────────────────────┘                                        \n\
        \                                                                                \n\
        \                                                                                \n\
        \    ┌────────────────────────────┐                                              \n\
        \    │ λ(b : Bool) →              │                                              \n\
        \    │     if b then Natural/even │ Both branches have type ❰Natural → Bool❱     \n\
        \    │          else Natural/odd  │                                              \n\
        \    └────────────────────────────┘                                              \n\
        \                                                                                \n\
        \                                                                                \n\
        \However, the following expression is " <> _NOT <> " valid:                      \n\
        \                                                                                \n\
        \                                                                                \n\
        \                   This branch has type ❰Integer❱                               \n\
        \                   ⇩                                                            \n\
        \    ┌────────────────────────┐                                                  \n\
        \    │ if True then 0         │                                                  \n\
        \    │         else \"ABC\"     │                                                \n\
        \    └────────────────────────┘                                                  \n\
        \                   ⇧                                                            \n\
        \                   This branch has type ❰Text❱                                  \n\
        \                                                                                \n\
        \                                                                                \n\
        \The ❰then❱ and ❰else❱ branches must have matching types, even if the predicate  \n\
        \is always ❰True❱ or ❰False❱                                                     \n\
        \                                                                                \n\
        \Your ❰if❱ expression has the following ❰then❱ branch:                           \n\
        \                                                                                \n\
        \↳ " <> txt0 <> "                                                                \n\
        \                                                                                \n\
        \... which has type:                                                             \n\
        \                                                                                \n\
        \↳ " <> txt2 <> "                                                                \n\
        \                                                                                \n\
        \... and the following ❰else❱ branch:                                            \n\
        \                                                                                \n\
        \↳ " <> txt1 <> "                                                                \n\
        \                                                                                \n\
        \... which has a different type:                                                 \n\
        \                                                                                \n\
        \↳ " <> txt3 <> "                                                                \n\
        \                                                                                \n\
        \Fix your ❰then❱ and ❰else❱ branches to have matching types                      \n"
      where
        txt0 = build expr0
        txt1 = build expr1
        txt2 = build expr2
        txt3 = build expr3

prettyTypeMessage (InvalidListType expr0) = ErrorMessages {..}
  where
    short = "Invalid type for ❰List❱ elements"

    long =
        "Explanation: ❰List❱s can optionally document the type of their elements with a  \n\
        \type annotation, like this:                                                     \n\
        \                                                                                \n\
        \                                                                                \n\
        \    ┌──────────────────────────┐                                                \n\
        \    │ [1, 2, 3] : List Integer │  A ❰List❱ of three ❰Integer❱s                  \n\
        \    └──────────────────────────┘                                                \n\
        \                       ⇧                                                        \n\
        \                       The type of the ❰List❱'s elements, which are ❰Integer❱s  \n\
        \                                                                                \n\
        \                                                                                \n\
        \    ┌───────────────────┐                                                       \n\
        \    │ [] : List Integer │  An empty ❰List❱                                      \n\
        \    └───────────────────┘                                                       \n\
        \                ⇧                                                               \n\
        \                You must specify the type when the ❰List❱ is empty              \n\
        \                                                                                \n\
        \                                                                                \n\
        \The element type must be a type and not something else.  For example, the       \n\
        \following element types are " <> _NOT <> " valid:                               \n\
        \                                                                                \n\
        \                                                                                \n\
        \    ┌──────────────┐                                                            \n\
        \    │ ... : List 1 │                                                            \n\
        \    └──────────────┘                                                            \n\
        \                 ⇧                                                              \n\
        \                 This is an ❰Integer❱ and not a ❰Type❱                          \n\
        \                                                                                \n\
        \                                                                                \n\
        \    ┌─────────────────┐                                                         \n\
        \    │ ... : List Type │                                                         \n\
        \    └─────────────────┘                                                         \n\
        \                 ⇧                                                              \n\
        \                 This is a ❰Kind❱ and not a ❰Type❱                              \n\
        \                                                                                \n\
        \                                                                                \n\
        \You declared that the ❰List❱'s elements should have type:                       \n\
        \                                                                                \n\
        \↳ " <> txt0 <> "                                                                \n\
        \                                                                                \n\
        \... which is not a ❰Type❱                                                       \n"
      where
        txt0 = build expr0

prettyTypeMessage MissingListType = do
    ErrorMessages {..}
  where
    short = "An empty list requires a type annotation"

    long =
        "Explanation: Lists do not require a type annotation if they have at least one   \n\
        \element:                                                                        \n\
        \                                                                                \n\
        \                                                                                \n\
        \    ┌───────────┐                                                               \n\
        \    │ [1, 2, 3] │  The compiler can infer that this list has type ❰List Integer❱\n\
        \    └───────────┘                                                               \n\
        \                                                                                \n\
        \                                                                                \n\
        \However, empty lists still require a type annotation:                           \n\
        \                                                                                \n\
        \                                                                                \n\
        \    ┌───────────────────┐                                                       \n\
        \    │ [] : List Integer │  This type annotation is mandatory                    \n\
        \    └───────────────────┘                                                       \n\
        \                                                                                \n\
        \                                                                                \n\
        \You cannot supply an empty list without a type annotation                       \n"

prettyTypeMessage (MismatchedListElements i expr0 _expr1 expr2) =
    ErrorMessages {..}
  where
    short = "List elements should all have the same type"

    long =
        "Explanation: Every element in a list must have the same type                    \n\
        \                                                                                \n\
        \For example, this is a valid ❰List❱:                                            \n\
        \                                                                                \n\
        \                                                                                \n\
        \    ┌───────────┐                                                               \n\
        \    │ [1, 2, 3] │  Every element in this ❰List❱ is an ❰Integer❱                 \n\
        \    └───────────┘                                                               \n\
        \                                                                                \n\
        \                                                                                \n\
        \.. but this is " <> _NOT <> " a valid ❰List❱:                                   \n\
        \                                                                                \n\
        \                                                                                \n\
        \    ┌───────────────┐                                                           \n\
        \    │ [1, \"ABC\", 3] │  The first and second element have different types      \n\
        \    └───────────────┘                                                           \n\
        \                                                                                \n\
        \                                                                                \n\
        \Your first ❰List❱ element has this type:                                        \n\
        \                                                                                \n\
        \↳ " <> txt0 <> "                                                                \n\
        \                                                                                \n\
        \... but the element at index #" <> txt1 <> " has this type instead:             \n\
        \                                                                                \n\
        \↳ " <> txt3 <> "                                                                \n"
      where
        txt0 = build expr0
        txt1 = build i
        txt3 = build expr2

prettyTypeMessage (InvalidListElement i expr0 _expr1 expr2) =
    ErrorMessages {..}
  where
    short = "List element has the wrong type"

    long =
        "Explanation: Every element in the list must have a type matching the type       \n\
        \annotation at the end of the list                                               \n\
        \                                                                                \n\
        \For example, this is a valid ❰List❱:                                            \n\
        \                                                                                \n\
        \                                                                                \n\
        \    ┌──────────────────────────┐                                                \n\
        \    │ [1, 2, 3] : List Integer │  Every element in this ❰List❱ is an ❰Integer❱  \n\
        \    └──────────────────────────┘                                                \n\
        \                                                                                \n\
        \                                                                                \n\
        \.. but this is " <> _NOT <> " a valid ❰List❱:                                   \n\
        \                                                                                \n\
        \                                                                                \n\
        \    ┌──────────────────────────────┐                                            \n\
        \    │ [1, \"ABC\", 3] : List Integer │  The second element is not an ❰Integer❱  \n\
        \    └──────────────────────────────┘                                            \n\
        \                                                                                \n\
        \                                                                                \n\
        \Your ❰List❱ elements should have this type:                                     \n\
        \                                                                                \n\
        \↳ " <> txt0 <> "                                                                \n\
        \                                                                                \n\
        \... but the element at index #" <> txt1 <> " has this type instead:             \n\
        \                                                                                \n\
        \↳ " <> txt3 <> "                                                                \n"
      where
        txt0 = build expr0
        txt1 = build i
        txt3 = build expr2

prettyTypeMessage (InvalidOptionalType expr0) = ErrorMessages {..}
  where
    short = "Invalid type for ❰Optional❱ element"

    long =
        "Explanation: Every optional element ends with a type annotation for the element \n\
        \that might be present, like this:                                               \n\
        \                                                                                \n\
        \                                                                                \n\
        \    ┌────────────────────────┐                                                  \n\
        \    │ [1] : Optional Integer │  An optional element that's present              \n\
        \    └────────────────────────┘                                                  \n\
        \                     ⇧                                                          \n\
        \                     The type of the ❰Optional❱ element, which is an ❰Integer❱  \n\
        \                                                                                \n\
        \                                                                                \n\
        \    ┌────────────────────────┐                                                  \n\
        \    │ [] : Optional Integer  │  An optional element that's absent               \n\
        \    └────────────────────────┘                                                  \n\
        \                    ⇧                                                           \n\
        \                    You still specify the type even when the element is absent  \n\
        \                                                                                \n\
        \                                                                                \n\
        \The element type must be a type and not something else.  For example, the       \n\
        \following element types are " <> _NOT <> " valid:                               \n\
        \                                                                                \n\
        \                                                                                \n\
        \    ┌──────────────────┐                                                        \n\
        \    │ ... : Optional 1 │                                                        \n\
        \    └──────────────────┘                                                        \n\
        \                     ⇧                                                          \n\
        \                     This is an ❰Integer❱ and not a ❰Type❱                      \n\
        \                                                                                \n\
        \                                                                                \n\
        \    ┌─────────────────────┐                                                     \n\
        \    │ ... : Optional Type │                                                     \n\
        \    └─────────────────────┘                                                     \n\
        \                     ⇧                                                          \n\
        \                     This is a ❰Kind❱ and not a ❰Type❱                          \n\
        \                                                                                \n\
        \                                                                                \n\
        \Even if the element is absent you still must specify a valid type               \n\
        \                                                                                \n\
        \You declared that the ❰Optional❱ element should have type:                      \n\
        \                                                                                \n\
        \↳ " <> txt0 <> "                                                                \n\
        \                                                                                \n\
        \... which is not a ❰Type❱                                                       \n"
      where
        txt0 = build expr0

prettyTypeMessage (InvalidOptionalElement expr0 expr1 expr2) = ErrorMessages {..}
  where
    short = "❰Optional❱ element has the wrong type"

    long =
        "Explanation: An ❰Optional❱ element must have a type matching the type annotation\n\
        \                                                                                \n\
        \For example, this is a valid ❰Optional❱ value:                                  \n\
        \                                                                                \n\
        \                                                                                \n\
        \    ┌────────────────────────┐                                                  \n\
        \    │ [1] : Optional Integer │  ❰1❱ is an ❰Integer❱, which matches the type     \n\
        \    └────────────────────────┘                                                  \n\
        \                                                                                \n\
        \                                                                                \n\
        \... but this is " <> _NOT <> " a valid ❰Optional❱ value:                        \n\
        \                                                                                \n\
        \                                                                                \n\
        \    ┌────────────────────────────┐                                              \n\
        \    │ [\"ABC\"] : Optional Integer │  ❰\"ABC\"❱ is not an ❰Integer❱             \n\
        \    └────────────────────────────┘                                              \n\
        \                                                                                \n\
        \                                                                                \n\
        \Your ❰Optional❱ element should have this type:                                  \n\
        \                                                                                \n\
        \↳ " <> txt0 <> "                                                                \n\
        \                                                                                \n\
        \... but the element you provided:                                               \n\
        \                                                                                \n\
        \↳ " <> txt1 <> "                                                                \n\
        \                                                                                \n\
        \... has this type instead:                                                      \n\
        \                                                                                \n\
        \↳ " <> txt2 <> "                                                                \n"
      where
        txt0 = build expr0
        txt1 = build expr1
        txt2 = build expr2

prettyTypeMessage (InvalidFieldType k expr0) = ErrorMessages {..}
  where
    short = "Invalid field type"

    long =
        "Explanation: Every record type documents the type of each field, like this:     \n\
        \                                                                                \n\
        \    ┌──────────────────────────────────────────────┐                            \n\
        \    │ { foo : Integer, bar : Integer, baz : Text } │                            \n\
        \    └──────────────────────────────────────────────┘                            \n\
        \                                                                                \n\
        \However, fields cannot be annotated with expressions other than types           \n\
        \                                                                                \n\
        \For example, these record types are " <> _NOT <> " valid:                       \n\
        \                                                                                \n\
        \                                                                                \n\
        \    ┌────────────────────────────┐                                              \n\
        \    │ { foo : Integer, bar : 1 } │                                              \n\
        \    └────────────────────────────┘                                              \n\
        \                             ⇧                                                  \n\
        \                             ❰1❱ is an ❰Integer❱ and not a ❰Type❱               \n\
        \                                                                                \n\
        \                                                                                \n\
        \    ┌───────────────────────────────┐                                           \n\
        \    │ { foo : Integer, bar : Type } │                                           \n\
        \    └───────────────────────────────┘                                           \n\
        \                             ⇧                                                  \n\
        \                             ❰Type❱ is a ❰Kind❱ and not a ❰Type❱                \n\
        \                                                                                \n\
        \                                                                                \n\
        \You provided a record type with a key named:                                    \n\
        \                                                                                \n\
        \↳ " <> txt0 <> "                                                                \n\
        \                                                                                \n\
        \... annotated with the following expression:                                    \n\
        \                                                                                \n\
        \↳ " <> txt1 <> "                                                                \n\
        \                                                                                \n\
        \... which is not a type                                                         \n"
      where
        txt0 = build k
        txt1 = build expr0

prettyTypeMessage (InvalidField k expr0) = ErrorMessages {..}
  where
    short = "Invalid field"

    long =
        "Explanation: Every record literal is a set of fields assigned to values, like   \n\
        \this:                                                                           \n\
        \                                                                                \n\
        \    ┌────────────────────────────────────────┐                                  \n\
        \    │ { foo = 100, bar = True, baz = \"ABC\" } │                                \n\
        \    └────────────────────────────────────────┘                                  \n\
        \                                                                                \n\
        \However, fields can only be terms and cannot be types or kinds                  \n\
        \                                                                                \n\
        \For example, these record literals are " <> _NOT <> " valid:                    \n\
        \                                                                                \n\
        \                                                                                \n\
        \    ┌───────────────────────────┐                                               \n\
        \    │ { foo = 100, bar = Text } │                                               \n\
        \    └───────────────────────────┘                                               \n\
        \                         ⇧                                                      \n\
        \                         ❰Text❱ is a type and not a term                        \n\
        \                                                                                \n\
        \                                                                                \n\
        \    ┌───────────────────────────┐                                               \n\
        \    │ { foo = 100, bar = Type } │                                               \n\
        \    └───────────────────────────┘                                               \n\
        \                         ⇧                                                      \n\
        \                         ❰Type❱ is a kind and not a term                        \n\
        \                                                                                \n\
        \                                                                                \n\
        \You provided a record literal with a key named:                                 \n\
        \                                                                                \n\
        \↳ " <> txt0 <> "                                                                \n\
        \                                                                                \n\
        \... whose value is:                                                             \n\
        \                                                                                \n\
        \↳ " <> txt1 <> "                                                                \n\
        \                                                                                \n\
        \... which is not a term                                                         \n"
      where
        txt0 = build k
        txt1 = build expr0

prettyTypeMessage (InvalidAlternativeType k expr0) = ErrorMessages {..}
  where
    short = "Invalid alternative"

    long =
        "Explanation: Every union literal begins by selecting one alternative and        \n\
        \specifying the value for that alternative, like this:                           \n\
        \                                                                                \n\
        \                                                                                \n\
        \        Select the ❰Left❱ alternative, whose value is ❰True❱                    \n\
        \        ⇩                                                                       \n\
        \    ┌──────────────────────────────────┐                                        \n\
        \    │ < Left = True, Right : Natural > │  A union literal with two alternatives \n\
        \    └──────────────────────────────────┘                                        \n\
        \                                                                                \n\
        \                                                                                \n\
        \However, this value must be a term and not a type.  For example, the following  \n\
        \values are " <> _NOT <> " valid:                                                \n\
        \                                                                                \n\
        \                                                                                \n\
        \    ┌──────────────────────────────────┐                                        \n\
        \    │ < Left = Text, Right : Natural > │  Invalid union literal                 \n\
        \    └──────────────────────────────────┘                                        \n\
        \               ⇧                                                                \n\
        \               This is a type and not a term                                    \n\
        \                                                                                \n\
        \                                                                                \n\
        \    ┌───────────────────────────────┐                                           \n\
        \    │ < Left = Type, Right : Type > │  Invalid union type                       \n\
        \    └───────────────────────────────┘                                           \n\
        \               ⇧                                                                \n\
        \               This is a kind and not a term                                    \n\
        \                                                                                \n\
        \                                                                                \n\
        \Some common reasons why you might get this error:                               \n\
        \                                                                                \n\
        \● You accidentally typed ❰=❱ instead of ❰:❱ for a union literal with one        \n\
        \  alternative:                                                                  \n\
        \                                                                                \n\
        \                                                                                \n\
        \    ┌────────────────────┐                                                      \n\
        \    │ < Example = Text > │                                                      \n\
        \    └────────────────────┘                                                      \n\
        \                ⇧                                                               \n\
        \                This could be ❰:❱ instead                                       \n\
        \                                                                                \n\
        \                                                                                \n\
        \────────────────────────────────────────────────────────────────────────────────\n\
        \                                                                                \n\
        \You provided a union literal with an alternative named:                         \n\
        \                                                                                \n\
        \↳ " <> txt0 <> "                                                                \n\
        \                                                                                \n\
        \... whose value is:                                                             \n\
        \                                                                                \n\
        \↳ " <> txt1 <> "                                                                \n\
        \                                                                                \n\
        \... which is not a term                                                         \n"
      where
        txt0 = build k
        txt1 = build expr0

prettyTypeMessage (InvalidAlternative k expr0) = ErrorMessages {..}
  where
    short = "Invalid alternative"

    long =
        "Explanation: Every union type specifies the type of each alternative, like this:\n\
        \                                                                                \n\
        \                                                                                \n\
        \               The type of the first alternative is ❰Bool❱                      \n\
        \               ⇩                                                                \n\
        \    ┌──────────────────────────────────┐                                        \n\
        \    │ < Left : Bool, Right : Natural > │  A union type with two alternatives    \n\
        \    └──────────────────────────────────┘                                        \n\
        \                             ⇧                                                  \n\
        \                             The type of the second alternative is ❰Natural❱    \n\
        \                                                                                \n\
        \                                                                                \n\
        \However, these alternatives can only be annotated with types.  For example, the \n\
        \following union types are " <> _NOT <> " valid:                                 \n\
        \                                                                                \n\
        \                                                                                \n\
        \    ┌────────────────────────────┐                                              \n\
        \    │ < Left : Bool, Right : 1 > │  Invalid union type                          \n\
        \    └────────────────────────────┘                                              \n\
        \                             ⇧                                                  \n\
        \                             This is a term and not a type                      \n\
        \                                                                                \n\
        \                                                                                \n\
        \    ┌───────────────────────────────┐                                           \n\
        \    │ < Left : Bool, Right : Type > │  Invalid union type                       \n\
        \    └───────────────────────────────┘                                           \n\
        \                             ⇧                                                  \n\
        \                             This is a kind and not a type                      \n\
        \                                                                                \n\
        \                                                                                \n\
        \Some common reasons why you might get this error:                               \n\
        \                                                                                \n\
        \● You accidentally typed ❰:❱ instead of ❰=❱ for a union literal with one        \n\
        \  alternative:                                                                  \n\
        \                                                                                \n\
        \    ┌─────────────────┐                                                         \n\
        \    │ < Example : 1 > │                                                         \n\
        \    └─────────────────┘                                                         \n\
        \                ⇧                                                               \n\
        \                This could be ❰=❱ instead                                       \n\
        \                                                                                \n\
        \                                                                                \n\
        \────────────────────────────────────────────────────────────────────────────────\n\
        \                                                                                \n\
        \You provided a union type with an alternative named:                            \n\
        \                                                                                \n\
        \↳ " <> txt0 <> "                                                                \n\
        \                                                                                \n\
        \... annotated with the following expression which is not a type:                \n\
        \                                                                                \n\
        \↳ " <> txt1 <> "                                                                \n"
      where
        txt0 = build k
        txt1 = build expr0

prettyTypeMessage (ListAppendMismatch expr0 expr1) = ErrorMessages {..}
  where
    short = "You can only append ❰List❱s with matching element types"

    long =
        "Explanation: You can append two ❰List❱s using the ❰#❱ operator, like this:      \n\
        \                                                                                \n\
        \                                                                                \n\
        \    ┌────────────────────┐                                                      \n\
        \    │ [1, 2, 3] # [4, 5] │                                                      \n\
        \    └────────────────────┘                                                      \n\
        \                                                                                \n\
        \                                                                                \n\
        \... but you cannot append two ❰List❱s if they have different element types.     \n\
        \For example, the following expression is " <> _NOT <> " valid:                  \n\
        \                                                                                \n\
        \                                                                                \n\
        \       These elements have type ❰Integer❱                                       \n\
        \       ⇩                                                                        \n\
        \    ┌───────────────────────────┐                                               \n\
        \    │ [1, 2, 3] # [True, False] │  Invalid: the element types don't match       \n\
        \    └───────────────────────────┘                                               \n\
        \                  ⇧                                                             \n\
        \                  These elements have type ❰Bool❱                               \n\
        \                                                                                \n\
        \                                                                                \n\
        \────────────────────────────────────────────────────────────────────────────────\n\
        \                                                                                \n\
        \You tried to append a ❰List❱ thas has elements of type:                         \n\
        \                                                                                \n\
        \↳ " <> txt0 <> "                                                                \n\
        \                                                                                \n\
        \... with another ❰List❱ that has elements of type:                              \n\
        \                                                                                \n\
        \↳ " <> txt1 <> "                                                                \n\
        \                                                                                \n\
        \... and those two types do not match                                            \n"
      where
        txt0 = build expr0
        txt1 = build expr1

prettyTypeMessage (DuplicateAlternative k) = ErrorMessages {..}
  where
    short = "Duplicate union alternative"

    long =
        "Explanation: Unions may not have two alternatives that share the same name      \n\
        \                                                                                \n\
        \For example, the following expressions are " <> _NOT <> " valid:                \n\
        \                                                                                \n\
        \                                                                                \n\
        \    ┌─────────────────────────────┐                                             \n\
        \    │ < foo = True | foo : Text > │  Invalid: ❰foo❱ appears twice               \n\
        \    └─────────────────────────────┘                                             \n\
        \                                                                                \n\
        \                                                                                \n\
        \    ┌───────────────────────────────────────┐                                   \n\
        \    │ < foo = 1 | bar : Bool | bar : Text > │  Invalid: ❰bar❱ appears twice     \n\
        \    └───────────────────────────────────────┘                                   \n\
        \                                                                                \n\
        \                                                                                \n\
        \You have more than one alternative named:                                       \n\
        \                                                                                \n\
        \↳ " <> txt0 <> "                                                                \n"
      where
        txt0 = build k

prettyTypeMessage (MustCombineARecord c expr0 expr1) = ErrorMessages {..}
  where
    short = "You can only combine records"

    long =
        "Explanation: You can combine records using the ❰" <> op <> "❱ operator, like this:\n\
        \                                                                                \n\
        \                                                                                \n\
        \    ┌───────────────────────────────────────────┐                               \n\
        \    │ { foo = 1, bar = \"ABC\" } " <> op <> " { baz = True } │                  \n\
        \    └───────────────────────────────────────────┘                               \n\
        \                                                                                \n\
        \                                                                                \n\
        \    ┌─────────────────────────────────────────────┐                             \n\
        \    │ λ(r : { foo : Bool }) → r " <> op <> " { bar = \"ABC\" } │                \n\
        \    └─────────────────────────────────────────────┘                             \n\
        \                                                                                \n\
        \                                                                                \n\
        \... but you cannot combine values that are not records.                         \n\
        \                                                                                \n\
        \For example, the following expressions are " <> _NOT <> " valid:                \n\
        \                                                                                \n\
        \                                                                                \n\
        \    ┌──────────────────────────────┐                                            \n\
        \    │ { foo = 1, bar = \"ABC\" } " <> op <> " 1 │                               \n\
        \    └──────────────────────────────┘                                            \n\
        \                                 ⇧                                              \n\
        \                                 Invalid: Not a record                          \n\
        \                                                                                \n\
        \                                                                                \n\
        \    ┌───────────────────────────────────────────┐                               \n\
        \    │ { foo = 1, bar = \"ABC\" } " <> op <> " { baz : Bool } │                  \n\
        \    └───────────────────────────────────────────┘                               \n\
        \                                 ⇧                                              \n\
        \                                 Invalid: This is a record type and not a record\n\
        \                                                                                \n\
        \                                                                                \n\
        \    ┌───────────────────────────────────────────┐                               \n\
        \    │ { foo = 1, bar = \"ABC\" } " <> op <> " < baz = True > │                  \n\
        \    └───────────────────────────────────────────┘                               \n\
        \                                 ⇧                                              \n\
        \                                 Invalid: This is a union and not a record      \n\
        \                                                                                \n\
        \                                                                                \n\
        \You tried to combine the following value:                                       \n\
        \                                                                                \n\
        \↳ " <> txt0 <> "                                                                \n\
        \                                                                                \n\
        \... which is not a record, but is actually a:                                   \n\
        \                                                                                \n\
        \↳ " <> txt1 <> "                                                                \n"
      where
        op   = build c
        txt0 = build expr0
        txt1 = build expr1

prettyTypeMessage (FieldCollision k) = ErrorMessages {..}
  where
    short = "Field collision"

    long =
        "Explanation: You can combine records if they don't share any fields in common,  \n\
        \like this:                                                                      \n\
        \                                                                                \n\
        \                                                                                \n\
        \    ┌───────────────────────────────────────────┐                               \n\
        \    │ { foo = 1, bar = \"ABC\" } ∧ { baz = True } │                             \n\
        \    └───────────────────────────────────────────┘                               \n\
        \                                                                                \n\
        \                                                                                \n\
        \    ┌────────────────────────────────────────┐                                  \n\
        \    │ λ(r : { baz : Bool}) → { foo = 1 } ∧ r │                                  \n\
        \    └────────────────────────────────────────┘                                  \n\
        \                                                                                \n\
        \                                                                                \n\
        \... but you cannot merge two records that share the same field                  \n\
        \                                                                                \n\
        \For example, the following expression is " <> _NOT <> " valid:                  \n\
        \                                                                                \n\
        \                                                                                \n\
        \    ┌───────────────────────────────────────────┐                               \n\
        \    │ { foo = 1, bar = \"ABC\" } ∧ { foo = True } │  Invalid: Colliding ❰foo❱ fields\n\
        \    └───────────────────────────────────────────┘                               \n\
        \                                                                                \n\
        \                                                                                \n\
        \Some common reasons why you might get this error:                               \n\
        \                                                                                \n\
        \● You tried to use ❰∧❱ to update a field's value, like this:                    \n\
        \                                                                                \n\
        \                                                                                \n\
        \    ┌────────────────────────────────────────┐                                  \n\
        \    │ { foo = 1, bar = \"ABC\" } ∧ { foo = 2 } │                                \n\
        \    └────────────────────────────────────────┘                                  \n\
        \                                   ⇧                                            \n\
        \                                   Invalid attempt to update ❰foo❱'s value to ❰2❱\n\
        \                                                                                \n\
        \  Field updates are intentionally not allowed as the Dhall language discourages \n\
        \  patch-oriented programming                                                    \n\
        \                                                                                \n\
        \────────────────────────────────────────────────────────────────────────────────\n\
        \                                                                                \n\
        \You combined two records that share the following field:                        \n\
        \                                                                                \n\
        \↳ " <> txt0 <> "                                                                \n\
        \                                                                                \n\
        \... which is not allowed                                                        \n"
      where
        txt0 = build k

prettyTypeMessage (MustMergeARecord expr0 expr1) = ErrorMessages {..}
  where
    short = "❰merge❱ expects a record of handlers"

    long =
        "Explanation: You can ❰merge❱ the alternatives of a union using a record with one\n\
        \handler per alternative, like this:                                             \n\
        \                                                                                \n\
        \                                                                                \n\
        \    ┌─────────────────────────────────────────────────────────────────────┐     \n\
        \    │     let union    = < Left = +2 | Right : Bool >                     │     \n\
        \    │ in  let handlers = { Left = Natural/even, Right = λ(x : Bool) → x } │     \n\
        \    │ in  merge handlers union : Bool                                     │     \n\
        \    └─────────────────────────────────────────────────────────────────────┘     \n\
        \                                                                                \n\
        \                                                                                \n\
        \... but the first argument to ❰merge❱ must be a record and not some other type. \n\
        \                                                                                \n\
        \For example, the following expression is " <> _NOT <> " valid:                 \n\
        \                                                                                \n\
        \                                                                                \n\
        \    ┌─────────────────────────────────────────┐                                 \n\
        \    │ let handler = λ(x : Bool) → x           │                                 \n\
        \    │ in  merge handler < Foo = True > : True │                                 \n\
        \    └─────────────────────────────────────────┘                                 \n\
        \                ⇧                                                               \n\
        \                Invalid: ❰handler❱ isn't a record                               \n\
        \                                                                                \n\
        \                                                                                \n\
        \Some common reasons why you might get this error:                               \n\
        \                                                                                \n\
        \● You accidentally provide an empty record type instead of an empty record when \n\
        \  you ❰merge❱ an empty union:                                                   \n\
        \                                                                                \n\
        \                                                                                \n\
        \    ┌──────────────────────────────────────────┐                                \n\
        \    │ λ(x : <>) → λ(a : Type) → merge {} x : a │                                \n\
        \    └──────────────────────────────────────────┘                                \n\
        \                                      ⇧                                         \n\
        \                                      This should be ❰{=}❱ instead              \n\
        \                                                                                \n\
        \                                                                                \n\
        \────────────────────────────────────────────────────────────────────────────────\n\
        \                                                                                \n\
        \You provided the following handler:                                             \n\
        \                                                                                \n\
        \↳ " <> txt0 <> "                                                                \n\
        \                                                                                \n\
        \... which is not a record, but is actually a value of type:                     \n\
        \                                                                                \n\
        \↳ " <> txt1 <> "                                                                \n"
      where
        txt0 = build expr0
        txt1 = build expr1

prettyTypeMessage (MustMergeUnion expr0 expr1) = ErrorMessages {..}
  where
    short = "❰merge❱ expects a union"

    long =
        "Explanation: You can ❰merge❱ the alternatives of a union using a record with one\n\
        \handler per alternative, like this:                                             \n\
        \                                                                                \n\
        \                                                                                \n\
        \    ┌─────────────────────────────────────────────────────────────────────┐     \n\
        \    │     let union    = < Left = +2 | Right : Bool >                     │     \n\
        \    │ in  let handlers = { Left = Natural/even, Right = λ(x : Bool) → x } │     \n\
        \    │ in  merge handlers union : Bool                                     │     \n\
        \    └─────────────────────────────────────────────────────────────────────┘     \n\
        \                                                                                \n\
        \                                                                                \n\
        \... but the second argument to ❰merge❱ must be a union and not some other type. \n\
        \                                                                                \n\
        \For example, the following expression is " <> _NOT <> " valid:                  \n\
        \                                                                                \n\
        \                                                                                \n\
        \    ┌──────────────────────────────────────────┐                                \n\
        \    │ let handlers = { Foo = λ(x : Bool) → x } │                                \n\
        \    │ in  merge handlers True : True           │                                \n\
        \    └──────────────────────────────────────────┘                                \n\
        \                         ⇧                                                      \n\
        \                         Invalid: ❰True❱ isn't a union                          \n\
        \                                                                                \n\
        \                                                                                \n\
        \You tried to ❰merge❱ this expression:                                           \n\
        \                                                                                \n\
        \↳ " <> txt0 <> "                                                                \n\
        \                                                                                \n\
        \... which is not a union, but is actually a value of type:                      \n\
        \                                                                                \n\
        \↳ " <> txt1 <> "                                                                \n"
      where
        txt0 = build expr0
        txt1 = build expr1

prettyTypeMessage (UnusedHandler ks) = ErrorMessages {..}
  where
    short = "Unused handler"

    long =
        "Explanation: You can ❰merge❱ the alternatives of a union using a record with one\n\
        \handler per alternative, like this:                                             \n\
        \                                                                                \n\
        \                                                                                \n\
        \    ┌─────────────────────────────────────────────────────────────────────┐     \n\
        \    │     let union    = < Left = +2 | Right : Bool >                     │     \n\
        \    │ in  let handlers = { Left = Natural/even, Right = λ(x : Bool) → x } │     \n\
        \    │ in  merge handlers union : Bool                                     │     \n\
        \    └─────────────────────────────────────────────────────────────────────┘     \n\
        \                                                                                \n\
        \                                                                                \n\
        \... but you must provide exactly one handler per alternative in the union.  You \n\
        \cannot supply extra handlers                                                    \n\
        \                                                                                \n\
        \For example, the following expression is " <> _NOT <> " valid:                  \n\
        \                                                                                \n\
        \                                                                                \n\
        \    ┌───────────────────────────────────────┐                                   \n\
        \    │     let union    = < Left = +2 >      │  The ❰Right❱ alternative is missing\n\
        \    │ in  let handlers =                    │                                   \n\
        \    │             { Left  = Natural/even    │                                   \n\
        \    │             , Right = λ(x : Bool) → x │  Invalid: ❰Right❱ handler isn't used\n\
        \    │             }                         │                                   \n\
        \    │ in  merge handlers union : Bool       │                                   \n\
        \    └───────────────────────────────────────┘                                   \n\
        \                                                                                \n\
        \                                                                                \n\
        \You provided the following handlers:                                            \n\
        \                                                                                \n\
        \↳ " <> txt0 <> "                                                                \n\
        \                                                                                \n\
        \... which had no matching alternatives in the union you tried to ❰merge❱        \n"
      where
        txt0 = build (Text.intercalate ", " (Data.Set.toList ks))

prettyTypeMessage (MissingHandler ks) = ErrorMessages {..}
  where
    short = "Missing handler"

    long =
        "Explanation: You can ❰merge❱ the alternatives of a union using a record with one\n\
        \handler per alternative, like this:                                             \n\
        \                                                                                \n\
        \                                                                                \n\
        \    ┌─────────────────────────────────────────────────────────────────────┐     \n\
        \    │     let union    = < Left = +2 | Right : Bool >                     │     \n\
        \    │ in  let handlers = { Left = Natural/even, Right = λ(x : Bool) → x } │     \n\
        \    │ in  merge handlers union : Bool                                     │     \n\
        \    └─────────────────────────────────────────────────────────────────────┘     \n\
        \                                                                                \n\
        \                                                                                \n\
        \... but you must provide exactly one handler per alternative in the union.  You \n\
        \cannot omit any handlers                                                        \n\
        \                                                                                \n\
        \For example, the following expression is " <> _NOT <> " valid:                  \n\
        \                                                                                \n\
        \                                                                                \n\
        \                                              Invalid: Missing ❰Right❱ handler  \n\
        \                                              ⇩                                 \n\
        \    ┌─────────────────────────────────────────────────┐                         \n\
        \    │     let handlers = { Left = Natural/even }      │                         \n\
        \    │ in  let union    = < Left = +2 | Right : Bool > │                         \n\
        \    │ in  merge handlers union : Bool                 │                         \n\
        \    └─────────────────────────────────────────────────┘                         \n\
        \                                                                                \n\
        \                                                                                \n\
        \Note that you need to provide handlers for other alternatives even if those     \n\
        \alternatives are never used                                                     \n\
        \                                                                                \n\
        \You need to supply the following handlers:                                      \n\
        \                                                                                \n\
        \↳ " <> txt0 <> "                                                                \n"
      where
        txt0 = build (Text.intercalate ", " (Data.Set.toList ks))

prettyTypeMessage MissingMergeType =
    ErrorMessages {..}
  where
    short = "An empty ❰merge❱ requires a type annotation"

    long =
        "Explanation: A ❰merge❱ does not require a type annotation if the union has at   \n\
        \least one alternative, like this                                                \n\
        \                                                                                \n\
        \                                                                                \n\
        \    ┌─────────────────────────────────────────────────────────────────────┐     \n\
        \    │     let union    = < Left = +2 | Right : Bool >                     │     \n\
        \    │ in  let handlers = { Left = Natural/even, Right = λ(x : Bool) → x } │     \n\
        \    │ in  merge handlers union                                            │     \n\
        \    └─────────────────────────────────────────────────────────────────────┘     \n\
        \                                                                                \n\
        \                                                                                \n\
        \However, you must provide a type annotation when merging an empty union:        \n\
        \                                                                                \n\
        \                                                                                \n\
        \    ┌────────────────────────────────┐                                          \n\
        \    │ λ(a : <>) → merge {=} a : Bool │                                          \n\
        \    └────────────────────────────────┘                                          \n\
        \                                ⇧                                               \n\
        \                                This can be any type                            \n\
        \                                                                                \n\
        \                                                                                \n\
        \You can provide any type at all as the annotation, since merging an empty       \n\
        \union can produce any type of output                                            \n"

prettyTypeMessage (HandlerInputTypeMismatch expr0 expr1 expr2) =
    ErrorMessages {..}
  where
    short = "Wrong handler input type"

    long =
        "Explanation: You can ❰merge❱ the alternatives of a union using a record with one\n\
        \handler per alternative, like this:                                             \n\
        \                                                                                \n\
        \                                                                                \n\
        \    ┌─────────────────────────────────────────────────────────────────────┐     \n\
        \    │     let union    = < Left = +2 | Right : Bool >                     │     \n\
        \    │ in  let handlers = { Left = Natural/even, Right = λ(x : Bool) → x } │     \n\
        \    │ in  merge handlers union : Bool                                     │     \n\
        \    └─────────────────────────────────────────────────────────────────────┘     \n\
        \                                                                                \n\
        \                                                                                \n\
        \... as long as the input type of each handler function matches the type of the  \n\
        \corresponding alternative:                                                      \n\
        \                                                                                \n\
        \                                                                                \n\
        \    ┌───────────────────────────────────────────────────────────┐               \n\
        \    │ union    : < Left : Natural       | Right : Bool        > │               \n\
        \    └───────────────────────────────────────────────────────────┘               \n\
        \                          ⇧                       ⇧                             \n\
        \                   These must match        These must match                     \n\
        \                          ⇩                       ⇩                             \n\
        \    ┌───────────────────────────────────────────────────────────┐               \n\
        \    │ handlers : { Left : Natural → Bool, Right : Bool → Bool } │               \n\
        \    └───────────────────────────────────────────────────────────┘               \n\
        \                                                                                \n\
        \                                                                                \n\
        \For example, the following expression is " <> _NOT <> " valid:                  \n\
        \                                                                                \n\
        \                                                                                \n\
        \      Invalid: Doesn't match the type of the ❰Right❱ alternative                \n\
        \                                                               ⇩                \n\
        \    ┌──────────────────────────────────────────────────────────────────────┐    \n\
        \    │     let handlers = { Left = Natural/even | Right = λ(x : Text) → x } │    \n\
        \    │ in  let union    = < Left = +2 | Right : Bool >                      │    \n\
        \    │ in  merge handlers union : Bool                                      │    \n\
        \    └──────────────────────────────────────────────────────────────────────┘    \n\
        \                                                                                \n\
        \                                                                                \n\
        \Your handler for the following alternative:                                     \n\
        \                                                                                \n\
        \↳ " <> txt0 <> "                                                                \n\
        \                                                                                \n\
        \... needs to accept an input value of type:                                     \n\
        \                                                                                \n\
        \↳ " <> txt1 <> "                                                                \n\
        \                                                                                \n\
        \... but actually accepts an input value of a different type:                    \n\
        \                                                                                \n\
        \↳ " <> txt2 <> "                                                                \n"
      where
        txt0 = build expr0
        txt1 = build expr1
        txt2 = build expr2

prettyTypeMessage (InvalidHandlerOutputType expr0 expr1 expr2) =
    ErrorMessages {..}
  where
    short = "Wrong handler output type"

    long =
        "Explanation: You can ❰merge❱ the alternatives of a union using a record with one\n\
        \handler per alternative, like this:                                             \n\
        \                                                                                \n\
        \                                                                                \n\
        \    ┌─────────────────────────────────────────────────────────────────────┐     \n\
        \    │     let union    = < Left = +2 | Right : Bool >                     │     \n\
        \    │ in  let handlers = { Left = Natural/even, Right = λ(x : Bool) → x } │     \n\
        \    │ in  merge handlers union : Bool                                     │     \n\
        \    └─────────────────────────────────────────────────────────────────────┘     \n\
        \                                                                                \n\
        \                                                                                \n\
        \... as long as the output type of each handler function matches the declared type\n\
        \of the result:                                                                  \n\
        \                                                                                \n\
        \                                                                                \n\
        \    ┌───────────────────────────────────────────────────────────┐               \n\
        \    │ handlers : { Left : Natural → Bool, Right : Bool → Bool } │               \n\
        \    └───────────────────────────────────────────────────────────┘               \n\
        \                                    ⇧                    ⇧                      \n\
        \                                    These output types ...                      \n\
        \                                                                                \n\
        \                             ... must match the declared type of the ❰merge❱    \n\
        \                             ⇩                                                  \n\
        \    ┌─────────────────────────────┐                                             \n\
        \    │ merge handlers union : Bool │                                             \n\
        \    └─────────────────────────────┘                                             \n\
        \                                                                                \n\
        \                                                                                \n\
        \For example, the following expression is " <> _NOT <> " valid:                  \n\
        \                                                                                \n\
        \                                                                                \n\
        \    ┌──────────────────────────────────────────────────────────────────────┐    \n\
        \    │     let union    = < Left = +2 | Right : Bool >                      │    \n\
        \    │ in  let handlers = { Left = Natural/even, Right = λ(x : Bool) → x }  │    \n\
        \    │ in  merge handlers union : Text                                      │    \n\
        \    └──────────────────────────────────────────────────────────────────────┘    \n\
        \                                 ⇧                                              \n\
        \                                 Invalid: Doesn't match output of either handler\n\
        \                                                                                \n\
        \                                                                                \n\
        \Your handler for the following alternative:                                     \n\
        \                                                                                \n\
        \↳ " <> txt0 <> "                                                                \n\
        \                                                                                \n\
        \... needs to return an output value of type:                                    \n\
        \                                                                                \n\
        \↳ " <> txt1 <> "                                                                \n\
        \                                                                                \n\
        \... but actually returns an output value of a different type:                   \n\
        \                                                                                \n\
        \↳ " <> txt2 <> "                                                                \n"
      where
        txt0 = build expr0
        txt1 = build expr1
        txt2 = build expr2

prettyTypeMessage (HandlerOutputTypeMismatch key0 expr0 key1 expr1) =
    ErrorMessages {..}
  where
    short = "Handlers should have the same output type"

    long =
        "Explanation: You can ❰merge❱ the alternatives of a union using a record with one\n\
        \handler per alternative, like this:                                             \n\
        \                                                                                \n\
        \                                                                                \n\
        \    ┌─────────────────────────────────────────────────────────────────────┐     \n\
        \    │     let union    = < Left = +2 | Right : Bool >                     │     \n\
        \    │ in  let handlers = { Left = Natural/even, Right = λ(x : Bool) → x } │     \n\
        \    │ in  merge handlers union                                            │     \n\
        \    └─────────────────────────────────────────────────────────────────────┘     \n\
        \                                                                                \n\
        \                                                                                \n\
        \... as long as the output type of each handler function is the same:            \n\
        \                                                                                \n\
        \                                                                                \n\
        \    ┌───────────────────────────────────────────────────────────┐               \n\
        \    │ handlers : { Left : Natural → Bool, Right : Bool → Bool } │               \n\
        \    └───────────────────────────────────────────────────────────┘               \n\
        \                                    ⇧                    ⇧                      \n\
        \                                These output types both match                   \n\
        \                                                                                \n\
        \                                                                                \n\
        \For example, the following expression is " <> _NOT <> " valid:                  \n\
        \                                                                                \n\
        \                                                                                \n\
        \    ┌─────────────────────────────────────────────────┐                         \n\
        \    │     let union    = < Left = +2 | Right : Bool > │                         \n\
        \    │ in  let handlers =                              │                         \n\
        \    │              { Left  = λ(x : Natural) → x       │  This outputs ❰Natural❱ \n\
        \    │              , Right = λ(x : Bool   ) → x       │  This outputs ❰Bool❱    \n\
        \    │              }                                  │                         \n\
        \    │ in  merge handlers union                        │                         \n\
        \    └─────────────────────────────────────────────────┘                         \n\
        \                ⇧                                                               \n\
        \                Invalid: The handlers in this record don't have matching outputs\n\
        \                                                                                \n\
        \                                                                                \n\
        \The handler for the ❰" <> txt0 <> "❱ alternative has this output type:          \n\
        \                                                                                \n\
        \↳ " <> txt1 <> "                                                                \n\
        \                                                                                \n\
        \... but the handler for the ❰" <> txt2 <> "❱ alternative has this output type instead:\n\
        \                                                                                \n\
        \↳ " <> txt3 <> "                                                                \n"
      where
        txt0 = build key0
        txt1 = build expr0
        txt2 = build key1
        txt3 = build expr1

prettyTypeMessage (HandlerNotAFunction k expr0) = ErrorMessages {..}
  where
    short = "Handler is not a function"

    long =
        "Explanation: You can ❰merge❱ the alternatives of a union using a record with one\n\
        \handler per alternative, like this:                                             \n\
        \                                                                                \n\
        \                                                                                \n\
        \    ┌─────────────────────────────────────────────────────────────────────┐     \n\
        \    │     let union    = < Left = +2 | Right : Bool >                     │     \n\
        \    │ in  let handlers = { Left = Natural/even, Right = λ(x : Bool) → x } │     \n\
        \    │ in  merge handlers union : Bool                                     │     \n\
        \    └─────────────────────────────────────────────────────────────────────┘     \n\
        \                                                                                \n\
        \                                                                                \n\
        \... as long as each handler is a function                                       \n\
        \                                                                                \n\
        \For example, the following expression is " <> _NOT <> " valid:                  \n\
        \                                                                                \n\
        \                                                                                \n\
        \    ┌─────────────────────────────────────────┐                                 \n\
        \    │ merge { Foo = True } < Foo = 1 > : Bool │                                 \n\
        \    └─────────────────────────────────────────┘                                 \n\
        \                    ⇧                                                           \n\
        \                    Invalid: Not a function                                     \n\
        \                                                                                \n\
        \                                                                                \n\
        \Your handler for this alternative:                                              \n\
        \                                                                                \n\
        \↳ " <> txt0 <> "                                                                \n\
        \                                                                                \n\
        \... has the following type:                                                     \n\
        \                                                                                \n\
        \↳ " <> txt1 <> "                                                                \n\
        \                                                                                \n\
        \... which is not the type of a function                                         \n"
      where
        txt0 = build k
        txt1 = build expr0

prettyTypeMessage (ConstructorsRequiresAUnionType expr0 expr1) = ErrorMessages {..}
  where
    short = "❰constructors❱ requires a union type"

    long =
        "Explanation: You can only use the ❰constructors❱ keyword on an argument that is \n\
        \a union type literal, like this:                                                \n\
        \                                                                                \n\
        \                                                                                \n\
        \    ┌───────────────────────────────────────────────┐                           \n\
        \    │ constructors < Left : Natural, Right : Bool > │                           \n\
        \    └───────────────────────────────────────────────┘                           \n\
        \                                                                                \n\
        \                                                                                \n\
        \... but you cannot use the ❰constructors❱ keyword on any other type of argument.\n\
        \For example, you cannot use a variable argument:                                \n\
        \                                                                                \n\
        \                                                                                \n\
        \    ┌──────────────────────────────┐                                            \n\
        \    │ λ(t : Type) → constructors t │  Invalid: ❰t❱ might not be a union type    \n\
        \    └──────────────────────────────┘                                            \n\
        \                                                                                \n\
        \                                                                                \n\
        \    ┌─────────────────────────────────────────────────┐                         \n\
        \    │ let t : Type = < Left : Natural, Right : Bool > │  Invalid: Type-checking \n\
        \    │ in  constructors t                              │  precedes normalization \n\
        \    └─────────────────────────────────────────────────┘                         \n\
        \                                                                                \n\
        \                                                                                \n\
        \However, you can import the union type argument:                                \n\
        \                                                                                \n\
        \                                                                                \n\
        \    ┌────────────────────────────────┐                                          \n\
        \    │ constructors ./unionType.dhall │ Valid: Import resolution precedes        \n\
        \    └────────────────────────────────┘ type-checking                            \n\
        \                                                                                \n\
        \                                                                                \n\
        \────────────────────────────────────────────────────────────────────────────────\n\
        \                                                                                \n\
        \You tried to supply the following argument:                                     \n\
        \                                                                                \n\
        \↳ " <> txt0 <> "                                                                \n\
        \                                                                                \n\
        \... which normalized to:                                                        \n\
        \                                                                                \n\
        \↳ " <> txt1 <> "                                                                \n\
        \                                                                                \n\
        \... which is not a union type literal                                           \n"
      where
        txt0 = build expr0
        txt1 = build expr1
 
prettyTypeMessage (NotARecord k expr0 expr1) = ErrorMessages {..}
  where
    short = "Not a record"

    long =
        "Explanation: You can only access fields on records, like this:                  \n\
        \                                                                                \n\
        \                                                                                \n\
        \    ┌─────────────────────────────────┐                                         \n\
        \    │ { foo = True, bar = \"ABC\" }.foo │  This is valid ...                    \n\
        \    └─────────────────────────────────┘                                         \n\
        \                                                                                \n\
        \                                                                                \n\
        \    ┌───────────────────────────────────────────┐                               \n\
        \    │ λ(r : { foo : Bool, bar : Text }) → r.foo │  ... and so is this           \n\
        \    └───────────────────────────────────────────┘                               \n\
        \                                                                                \n\
        \                                                                                \n\
        \... but you cannot access fields on non-record expressions                      \n\
        \                                                                                \n\
        \For example, the following expression is " <> _NOT <> " valid:                  \n\
        \                                                                                \n\
        \                                                                                \n\
        \    ┌───────┐                                                                   \n\
        \    │ 1.foo │                                                                   \n\
        \    └───────┘                                                                   \n\
        \      ⇧                                                                         \n\
        \      Invalid: Not a record                                                     \n\
        \                                                                                \n\
        \                                                                                \n\
        \Some common reasons why you might get this error:                               \n\
        \                                                                                \n\
        \● You accidentally try to access a field of a union instead of a record, like   \n\
        \  this:                                                                         \n\
        \                                                                                \n\
        \                                                                                \n\
        \    ┌─────────────────┐                                                         \n\
        \    │ < foo : a >.foo │                                                         \n\
        \    └─────────────────┘                                                         \n\
        \      ⇧                                                                         \n\
        \      This is a union, not a record                                             \n\
        \                                                                                \n\
        \                                                                                \n\
        \────────────────────────────────────────────────────────────────────────────────\n\
        \                                                                                \n\
        \You tried to access a field named:                                              \n\
        \                                                                                \n\
        \↳ " <> txt0 <> "                                                                \n\
        \                                                                                \n\
        \... on the following expression which is not a record:                          \n\
        \                                                                                \n\
        \↳ " <> txt1 <> "                                                                \n\
        \                                                                                \n\
        \... but is actually an expression of type:                                      \n\
        \                                                                                \n\
        \↳ " <> txt2 <> "                                                                \n"
      where
        txt0 = build k
        txt1 = build expr0
        txt2 = build expr1

prettyTypeMessage (MissingField k expr0) = ErrorMessages {..}
  where
    short = "Missing record field"

    long =
        "Explanation: You can only access fields on records, like this:                  \n\
        \                                                                                \n\
        \                                                                                \n\
        \    ┌─────────────────────────────────┐                                         \n\
        \    │ { foo = True, bar = \"ABC\" }.foo │  This is valid ...                    \n\
        \    └─────────────────────────────────┘                                         \n\
        \                                                                                \n\
        \                                                                                \n\
        \    ┌───────────────────────────────────────────┐                               \n\
        \    │ λ(r : { foo : Bool, bar : Text }) → r.foo │  ... and so is this           \n\
        \    └───────────────────────────────────────────┘                               \n\
        \                                                                                \n\
        \                                                                                \n\
        \... but you can only access fields if they are present                          \n\
        \                                                                                \n\
        \For example, the following expression is " <> _NOT <> " valid:                  \n\
        \                                                                                \n\
        \    ┌─────────────────────────────────┐                                         \n\
        \    │ { foo = True, bar = \"ABC\" }.qux │                                       \n\
        \    └─────────────────────────────────┘                                         \n\
        \                                  ⇧                                             \n\
        \                                  Invalid: the record has no ❰qux❱ field        \n\
        \                                                                                \n\
        \You tried to access a field named:                                              \n\
        \                                                                                \n\
        \↳ " <> txt0 <> "                                                                \n\
        \                                                                                \n\
        \... but the field is missing because the record only defines the following fields:\n\
        \                                                                                \n\
        \↳ " <> txt1 <> "                                                                \n"
      where
        txt0 = build k
        txt1 = build expr0

prettyTypeMessage (CantAnd expr0 expr1) =
        buildBooleanOperator "&&" expr0 expr1

prettyTypeMessage (CantOr expr0 expr1) =
        buildBooleanOperator "||" expr0 expr1

prettyTypeMessage (CantEQ expr0 expr1) =
        buildBooleanOperator "==" expr0 expr1

prettyTypeMessage (CantNE expr0 expr1) =
        buildBooleanOperator "/=" expr0 expr1

prettyTypeMessage (CantInterpolate expr0 expr1) = ErrorMessages {..}
  where
    short = "You can only interpolate ❰Text❱"

    long =
        "Explanation: Text interpolation only works on expressions of type ❰Text❱        \n\
        \                                                                                \n\
        \For example, these are all valid uses of string interpolation:                  \n\
        \                                                                                \n\
        \                                                                                \n\
        \    ┌──────────────────┐                                                        \n\
        \    │ \"ABC${\"DEF\"}GHI\" │                                                    \n\
        \    └──────────────────┘                                                        \n\
        \                                                                                \n\
        \                                                                                \n\
        \    ┌────────────────────────────┐                                              \n\
        \    │ λ(x : Text) → \"ABC${x}GHI\" │                                            \n\
        \    └────────────────────────────┘                                              \n\
        \                                                                                \n\
        \                                                                                \n\
        \    ┌───────────────────────────────────────────────────────────────────┐       \n\
        \    │ λ(age : Natural) → \"Age: ${Integer/show (Natural/toInteger age)}\" │     \n\
        \    └───────────────────────────────────────────────────────────────────┘       \n\
        \                                                                                \n\
        \                                                                                \n\
        \Some common reasons why you might get this error:                               \n\
        \                                                                                \n\
        \● You might have thought that string interpolation automatically converts the   \n\
        \  interpolated value to a ❰Text❱ representation of that value:                  \n\
        \                                                                                \n\
        \                                                                                \n\
        \    ┌──────────────────────────────────┐                                        \n\
        \    │ λ(age : Natural) → \"Age: ${age}\" │                                      \n\
        \    └──────────────────────────────────┘                                        \n\
        \                                  ⇧                                             \n\
        \                                  Invalid: ❰age❱ has type ❰Natural❱             \n\
        \                                                                                \n\
        \                                                                                \n\
        \● You might have forgotten to escape a string interpolation that you wanted     \n\
        \  Dhall to ignore and pass through:                                             \n\
        \                                                                                \n\
        \                                                                                \n\
        \    ┌────────────────┐                                                          \n\
        \    │ \"echo ${HOME}\" │                                                        \n\
        \    └────────────────┘                                                          \n\
        \             ⇧                                                                  \n\
        \             ❰HOME❱ is not in scope and this might have meant to use ❰\\${HOME}❱\n\
        \                                                                                \n\
        \                                                                                \n\
        \────────────────────────────────────────────────────────────────────────────────\n\
        \                                                                                \n\
        \You interpolated this expression:                                               \n\
        \                                                                                \n\
        \↳ " <> txt0 <> "                                                                \n\
        \                                                                                \n\
        \... which does not have type ❰Text❱ but instead has type:                       \n\
        \                                                                                \n\
        \↳ " <> txt1 <> "                                                                \n"
      where
        txt0 = build expr0
        txt1 = build expr1

 

prettyTypeMessage (CantTextAppend expr0 expr1) = ErrorMessages {..}
  where
    short = "❰++❱ only works on ❰Text❱"

    long =
        "Explanation: The ❰++❱ operator expects two arguments that have type ❰Text❱      \n\
        \                                                                                \n\
        \For example, this is a valid use of ❰++❱:                                       \n\
        \                                                                                \n\
        \                                                                                \n\
        \    ┌────────────────┐                                                          \n\
        \    │ \"ABC\" ++ \"DEF\" │                                                      \n\
        \    └────────────────┘                                                          \n\
        \                                                                                \n\
        \                                                                                \n\
        \Some common reasons why you might get this error:                               \n\
        \                                                                                \n\
        \● You might have thought that ❰++❱ was the operator to combine two lists:       \n\
        \                                                                                \n\
        \                                                                                \n\
        \    ┌────────────────────────┐                                                  \n\
        \    │ [1, 2, 3] ++ [4, 5, 6] │  Not valid                                       \n\
        \    └────────────────────────┘                                                  \n\
        \                                                                                \n\
        \                                                                                \n\
        \  ... but the list concatenation operator is actually ❰#❱:                      \n\
        \                                                                                \n\
        \                                                                                \n\
        \    ┌───────────────────────┐                                                   \n\
        \    │ [1, 2, 3] # [4, 5, 6] │  Valid                                            \n\
        \    └───────────────────────┘                                                   \n\
        \                                                                                \n\
        \                                                                                \n\
        \────────────────────────────────────────────────────────────────────────────────\n\
        \                                                                                \n\
        \You provided this argument:                                                     \n\
        \                                                                                \n\
        \↳ " <> txt0 <> "                                                                \n\
        \                                                                                \n\
        \... which does not have type ❰Text❱ but instead has type:                       \n\
        \                                                                                \n\
        \↳ " <> txt1 <> "                                                                \n"
      where
        txt0 = build expr0
        txt1 = build expr1

prettyTypeMessage (CantListAppend expr0 expr1) = ErrorMessages {..}
  where
    short = "❰#❱ only works on ❰List❱s"

    long =
        "Explanation: The ❰#❱ operator expects two arguments that are both ❰List❱s       \n\
        \                                                                                \n\
        \For example, this is a valid use of ❰#❱:                                        \n\
        \                                                                                \n\
        \                                                                                \n\
        \    ┌───────────────────────┐                                                   \n\
        \    │ [1, 2, 3] # [4, 5, 6] │                                                   \n\
        \    └───────────────────────┘                                                   \n\
        \                                                                                \n\
        \                                                                                \n\
        \────────────────────────────────────────────────────────────────────────────────\n\
        \                                                                                \n\
        \You provided this argument:                                                     \n\
        \                                                                                \n\
        \↳ " <> txt0 <> "                                                                \n\
        \                                                                                \n\
        \... which is not a ❰List❱ but instead has type:                                 \n\
        \                                                                                \n\
        \↳ " <> txt1 <> "                                                                \n"
      where
        txt0 = build expr0
        txt1 = build expr1

prettyTypeMessage (CantAdd expr0 expr1) =
        buildNaturalOperator "+" expr0 expr1

prettyTypeMessage (CantMultiply expr0 expr1) =
        buildNaturalOperator "*" expr0 expr1

prettyTypeMessage (NoDependentTypes expr0 expr1) = ErrorMessages {..}
  where
    short = "No dependent types"

    long =
        "Explanation: The Dhall programming language does not allow functions from terms \n\
        \to types.  These function types are also known as \"dependent function types\"  \n\
        \because you have a type whose value \"depends\" on the value of a term.         \n\
        \                                                                                \n\
        \For example, this is " <> _NOT <> " a legal function type:                      \n\
        \                                                                                \n\
        \                                                                                \n\
        \    ┌─────────────┐                                                             \n\
        \    │ Bool → Type │                                                             \n\
        \    └─────────────┘                                                             \n\
        \                                                                                \n\
        \                                                                                \n\
        \Similarly, this is " <> _NOT <> " legal code:                                   \n\
        \                                                                                \n\
        \                                                                                \n\
        \    ┌────────────────────────────────────────────────────┐                      \n\
        \    │ λ(Vector : Natural → Type → Type) → Vector +0 Text │                      \n\
        \    └────────────────────────────────────────────────────┘                      \n\
        \                 ⇧                                                              \n\
        \                 Invalid dependent type                                         \n\
        \                                                                                \n\
        \                                                                                \n\
        \Your function type is invalid because the input has type:                       \n\
        \                                                                                \n\
        \↳ " <> txt0 <> "                                                                \n\
        \                                                                                \n\
        \... and the output has kind:                                                    \n\
        \                                                                                \n\
        \↳ " <> txt1 <> "                                                                \n\
        \                                                                                \n\
        \... which makes this a forbidden dependent function type                        \n"
      where
        txt0 = build expr0
        txt1 = build expr1

buildBooleanOperator :: Buildable a => Text -> Expr s a -> Expr s a -> ErrorMessages
buildBooleanOperator operator expr0 expr1 = ErrorMessages {..}
  where
    short = "❰" <> txt2 <> "❱ only works on ❰Bool❱s"

    long =
        "Explanation: The ❰" <> txt2 <> "❱ operator expects two arguments that have type ❰Bool❱\n\
        \                                                                                \n\
        \For example, this is a valid use of ❰" <> txt2 <> "❱:                           \n\
        \                                                                                \n\
        \                                                                                \n\
        \    ┌───────────────┐                                                           \n\
        \    │ True " <> txt2 <> " False │                                               \n\
        \    └───────────────┘                                                           \n\
        \                                                                                \n\
        \                                                                                \n\
        \You provided this argument:                                                     \n\
        \                                                                                \n\
        \↳ " <> txt0 <> "                                                                \n\
        \                                                                                \n\
        \... which does not have type ❰Bool❱ but instead has type:                       \n\
        \                                                                                \n\
        \↳ " <> txt1 <> "                                                                \n"
      where
        txt0 = build expr0
        txt1 = build expr1

    txt2 = build operator

buildNaturalOperator :: Buildable a => Text -> Expr s a -> Expr s a -> ErrorMessages
buildNaturalOperator operator expr0 expr1 = ErrorMessages {..}
  where
    short = "❰" <> txt2 <> "❱ only works on ❰Natural❱s"

    long =
        "Explanation: The ❰" <> txt2 <> "❱ operator expects two arguments that have type ❰Natural❱\n\
        \                                                                                \n\
        \For example, this is a valid use of ❰" <> txt2 <> "❱:                           \n\
        \                                                                                \n\
        \                                                                                \n\
        \    ┌─────────┐                                                                 \n\
        \    │ +3 " <> txt2 <> " +5 │                                                    \n\
        \    └─────────┘                                                                 \n\
        \                                                                                \n\
        \                                                                                \n\
        \Some common reasons why you might get this error:                               \n\
        \                                                                                \n\
        \● You might have tried to use an ❰Integer❱, which is " <> _NOT <> " allowed:    \n\
        \                                                                                \n\
        \                                                                                \n\
        \    ┌─────────────────────────────────────────┐                                 \n\
        \    │ λ(x : Integer) → λ(y : Integer) → x " <> txt2 <> " y │  Not valid         \n\
        \    └─────────────────────────────────────────┘                                 \n\
        \                                                                                \n\
        \                                                                                \n\
        \  You can only use ❰Natural❱ numbers                                            \n\
        \                                                                                \n\
        \                                                                                \n\
        \● You might have mistakenly used an ❰Integer❱ literal, which is " <> _NOT <> " allowed:\n\
        \                                                                                \n\
        \                                                                                \n\
        \    ┌───────┐                                                                   \n\
        \    │ 2 " <> txt2 <> " 2 │  Not valid                                           \n\
        \    └───────┘                                                                   \n\
        \                                                                                \n\
        \                                                                                \n\
        \  You need to prefix each literal with a ❰+❱ to transform them into ❰Natural❱   \n\
        \  literals, like this:                                                          \n\
        \                                                                                \n\
        \                                                                                \n\
        \    ┌─────────┐                                                                 \n\
        \    │ +2 " <> txt2 <> " +2 │  Valid                                             \n\
        \    └─────────┘                                                                 \n\
        \                                                                                \n\
        \                                                                                \n\
        \────────────────────────────────────────────────────────────────────────────────\n\
        \                                                                                \n\
        \You provided this argument:                                                     \n\
        \                                                                                \n\
        \↳ " <> txt0 <> "                                                                \n\
        \                                                                                \n\
        \... which does not have type ❰Natural❱ but instead has type:                    \n\
        \                                                                                \n\
        \↳ " <> txt1 <> "                                                                \n"
      where
        txt0 = build expr0
        txt1 = build expr1

    txt2 = build operator

-- | A structured type error that includes context
data TypeError s a = TypeError
    { context     :: Context (Expr s a)
    , current     :: Expr s a
    , typeMessage :: TypeMessage s a
    } deriving (Typeable)

instance (Buildable a, Buildable s) => Show (TypeError s a) where
    show = Text.unpack . Builder.toLazyText . build

instance (Buildable a, Buildable s, Typeable a, Typeable s) => Exception (TypeError s a)

instance (Buildable a, Buildable s) => Buildable (TypeError s a) where
    build (TypeError ctx expr msg)
        =   "\n"
        <>  (   if  Text.null (Builder.toLazyText (buildContext ctx))
                then ""
                else buildContext ctx <> "\n"
            )
        <>  shortTypeMessage msg <> "\n"
        <>  source
      where
        buildKV (key, val) = build key <> " : " <> build val

        buildContext =
                build
            .   Text.unlines
            .   map (Builder.toLazyText . buildKV)
            .   reverse
            .   Dhall.Context.toList

        source = case expr of
            Note s _ -> build s
            _        -> mempty

{-| Newtype used to wrap error messages so that they render with a more
    detailed explanation of what went wrong
-}
newtype DetailedTypeError s a = DetailedTypeError (TypeError s a)
    deriving (Typeable)

instance (Buildable a, Buildable s) => Show (DetailedTypeError s a) where
    show = Text.unpack . Builder.toLazyText . build

instance (Buildable a, Buildable s, Typeable a, Typeable s) => Exception (DetailedTypeError s a)

instance (Buildable a, Buildable s) => Buildable (DetailedTypeError s a) where
    build (DetailedTypeError (TypeError ctx expr msg))
        =   "\n"
        <>  (   if  Text.null (Builder.toLazyText (buildContext ctx))
                then ""
                else buildContext ctx <> "\n"
            )
        <>  longTypeMessage msg <> "\n"
        <>  "────────────────────────────────────────────────────────────────────────────────\n"
        <>  "\n"
        <>  source
      where
        buildKV (key, val) = build key <> " : " <> build val

        buildContext =
                build
            .   Text.unlines
            .   map (Builder.toLazyText . buildKV)
            .   reverse
            .   Dhall.Context.toList

        source = case expr of
            Note s _ -> build s
            _        -> mempty

{-| This function verifies that a custom context is well-formed so that
    type-checking will not loop

    Note that `typeWith` already calls `checkContext` for you on the `Context`
    that you supply
-}
checkContext :: Context (Expr s X) -> Either (TypeError s X) ()
checkContext context =
    case Dhall.Context.match context of
        Nothing -> do
            return ()
        Just (x, v, context') -> do
            let shiftedV       =       Dhall.Core.shift (-1) (V x 0)  v
            let shiftedContext = fmap (Dhall.Core.shift (-1) (V x 0)) context'
            _ <- typeWith shiftedContext shiftedV
            return ()<|MERGE_RESOLUTION|>--- conflicted
+++ resolved
@@ -40,12 +40,9 @@
 import qualified Data.Foldable
 import qualified Data.HashMap.Strict
 import qualified Data.HashMap.Strict.InsOrd
-<<<<<<< HEAD
-import qualified Data.Sequence
-=======
 import qualified Data.List
 import qualified Data.Ord
->>>>>>> 4b3f2837
+import qualified Data.Sequence
 import qualified Data.Set
 import qualified Data.Text.Lazy                   as Text
 import qualified Data.Text.Lazy.Builder           as Builder
