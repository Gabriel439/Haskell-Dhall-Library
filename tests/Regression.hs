--- conflicted
+++ resolved
@@ -51,8 +51,7 @@
 
 unnamedFields :: TestTree
 unnamedFields = Test.Tasty.HUnit.testCase "Unnamed Fields" (do
-<<<<<<< HEAD
-    let ty = Dhall.auto @Foo
+    let ty = Dhall.auto :: Dhall.Type Foo
     Test.Tasty.HUnit.assertEqual "Good type" (Dhall.expected ty)
         (Dhall.Core.Union
             (Dhall.Map.fromList
@@ -65,17 +64,6 @@
                 ]
             )
         )
-=======
-    let ty = Dhall.auto :: Dhall.Type Foo
-    Test.Tasty.HUnit.assertEqual "Good type" (Dhall.expected ty) (Dhall.Core.Union (
-            Data.HashMap.Strict.InsOrd.fromList [
-                ("Bar",Dhall.Core.Record (Data.HashMap.Strict.InsOrd.fromList [
-                    ("_1",Dhall.Core.Bool),("_2",Dhall.Core.Bool),("_3",Dhall.Core.Bool)]))
-                , ("Baz",Dhall.Core.Record (Data.HashMap.Strict.InsOrd.fromList [
-                    ("_1",Dhall.Core.Integer),("_2",Dhall.Core.Integer)]))
-                ,("Foo",Dhall.Core.Record (Data.HashMap.Strict.InsOrd.fromList [
-                    ("_1",Dhall.Core.Integer),("_2",Dhall.Core.Bool)]))]))
->>>>>>> f3a372c9
 
     let inj = Dhall.inject :: Dhall.InputType Foo
     Test.Tasty.HUnit.assertEqual "Good Inject" (Dhall.declared inj) (Dhall.expected ty)
