--- conflicted
+++ resolved
@@ -53,16 +53,6 @@
 unnamedFields :: TestTree
 unnamedFields = Test.Tasty.HUnit.testCase "Unnamed Fields" (do
     let ty = Dhall.auto @Foo
-<<<<<<< HEAD
-    Test.Tasty.HUnit.assertEqual "Good type" (Dhall.expected ty) (Dhall.Core.Union (
-            Dhall.Map.fromList [
-                ("Bar",Dhall.Core.Record (Dhall.Map.fromList [
-                    ("_1",Dhall.Core.Bool),("_2",Dhall.Core.Bool),("_3",Dhall.Core.Bool)]))
-                , ("Baz",Dhall.Core.Record (Dhall.Map.fromList [
-                    ("_1",Dhall.Core.Integer),("_2",Dhall.Core.Integer)]))
-                ,("Foo",Dhall.Core.Record (Dhall.Map.fromList [
-                    ("_1",Dhall.Core.Integer),("_2",Dhall.Core.Bool)]))]))
-=======
     Test.Tasty.HUnit.assertEqual "Good type" (Dhall.expected ty)
         (Dhall.Core.Union
             (Dhall.Map.fromList
@@ -75,7 +65,6 @@
                 ]
             )
         )
->>>>>>> 26fe69b1
 
     let inj = Dhall.inject @Foo
     Test.Tasty.HUnit.assertEqual "Good Inject" (Dhall.declared inj) (Dhall.expected ty)
